--- conflicted
+++ resolved
@@ -1,8 +1,4 @@
-<<<<<<< HEAD
-//#version 330 core
-=======
 #version 120
->>>>>>> 3156ca8e
 
 uniform mat4 matrix;
 
