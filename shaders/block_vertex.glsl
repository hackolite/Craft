<<<<<<< HEAD
//#version 330 core
=======
#version 120
>>>>>>> 3156ca8e

uniform mat4 matrix;
uniform vec3 camera;

attribute vec4 position;
attribute vec3 normal;
attribute vec2 uv;

varying vec2 fragment_uv;
varying float camera_distance;
varying float fog_factor;
varying float diffuse;

<<<<<<< HEAD
vec3 light_direction = normalize(vec3(-1, 1, -1));
=======
const vec3 light_direction = normalize(vec3(-1.0, 1.0, -1.0));
>>>>>>> 3156ca8e

void main() {
    gl_Position = matrix * position;
    fragment_uv = uv;

    camera_distance = distance(camera, vec3(position));
    fog_factor = pow(clamp(camera_distance / 192.0, 0.0, 1.0), 4.0);
    diffuse = max(0.0, dot(normal, light_direction));
}<|MERGE_RESOLUTION|>--- conflicted
+++ resolved
@@ -1,8 +1,4 @@
-<<<<<<< HEAD
-//#version 330 core
-=======
 #version 120
->>>>>>> 3156ca8e
 
 uniform mat4 matrix;
 uniform vec3 camera;
@@ -16,11 +12,7 @@
 varying float fog_factor;
 varying float diffuse;
 
-<<<<<<< HEAD
-vec3 light_direction = normalize(vec3(-1, 1, -1));
-=======
 const vec3 light_direction = normalize(vec3(-1.0, 1.0, -1.0));
->>>>>>> 3156ca8e
 
 void main() {
     gl_Position = matrix * position;
