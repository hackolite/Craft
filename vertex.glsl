#version 330 core

uniform isamplerBuffer world;
uniform mat4 matrix;
uniform float timer;
uniform vec2 rotation;
uniform vec3 center;
in vec4 position;
in vec2 uv;
out vec2 fragment_uv;

mat4 rotate(vec3 axis, float angle) {
    vec3 a = normalize(axis);
    float x = a.x;
    float y = a.y;
    float z = a.z;
    float s = sin(angle);
    float c = cos(angle);
    float m = 1.0 - c;
    return mat4(
        m * x * x + c, m * x * y - z * s, m * z * x + y * s, 0.0,
        m * x * y + z * s, m * y * y + c, m * y * z - x * s, 0.0,
        m * z * x - y * s, m * y * z + x * s, m * z * z + c, 0.0,
        0.0, 0.0, 0.0, 1.0
    );
}

void main() {
<<<<<<< HEAD
    int i = gl_InstanceID;
    ivec4 data = texelFetch(world, i);

    vec4 p = position;
    vec2 r = rotation;
    p = p + vec4(data.xyz, 0);
=======
    ivec4 block = texelFetch(world, gl_InstanceID);

    vec4 p = position;
    vec2 r = rotation;
    p = p + vec4(block.xyz, 0);
>>>>>>> dc441f37
    p = p + vec4(center, 0);
    p = rotate(vec3(cos(r.x), 0, sin(r.x)), r.y) * p;
    p = rotate(vec3(0, 1, 0), -r.x) * p;
    p = matrix * p;
    gl_Position = p;

<<<<<<< HEAD
    fragment_uv = uv + vec2(data.w * 0.125, 0);
=======
    fragment_uv = uv + vec2(block.w * 0.125, 0);
>>>>>>> dc441f37
}<|MERGE_RESOLUTION|>--- conflicted
+++ resolved
@@ -26,29 +26,16 @@
 }
 
 void main() {
-<<<<<<< HEAD
-    int i = gl_InstanceID;
-    ivec4 data = texelFetch(world, i);
-
-    vec4 p = position;
-    vec2 r = rotation;
-    p = p + vec4(data.xyz, 0);
-=======
     ivec4 block = texelFetch(world, gl_InstanceID);
 
     vec4 p = position;
     vec2 r = rotation;
     p = p + vec4(block.xyz, 0);
->>>>>>> dc441f37
     p = p + vec4(center, 0);
     p = rotate(vec3(cos(r.x), 0, sin(r.x)), r.y) * p;
     p = rotate(vec3(0, 1, 0), -r.x) * p;
     p = matrix * p;
     gl_Position = p;
 
-<<<<<<< HEAD
-    fragment_uv = uv + vec2(data.w * 0.125, 0);
-=======
     fragment_uv = uv + vec2(block.w * 0.125, 0);
->>>>>>> dc441f37
 }