#ifndef __APPLE_CC__
    #include <GL/glew.h>
#endif

#include <GLFW/glfw3.h>
#include <math.h>
#include <stdio.h>
#include <stdlib.h>
#include <string.h>
#include <time.h>
#include "client.h"
#include "config.h"
#include "cube.h"
#include "db.h"
#include "map.h"
#include "matrix.h"
#include "noise.h"
#include "util.h"
#include "world.h"

#define MAX_CHUNKS 1024
#define MAX_PLAYERS 128
#define CREATE_CHUNK_RADIUS 6
#define RENDER_CHUNK_RADIUS 6
#define DELETE_CHUNK_RADIUS 12
#define RECV_BUFFER_SIZE 1024
#define TEXT_BUFFER_SIZE 256
#define LEFT 0
#define CENTER 1
#define RIGHT 2

static GLFWwindow *window;
static int follow = -1;
static int exclusive = 1;
static int left_click = 0;
static int right_click = 0;
static int middle_click = 0;
static int teleport = 0;
static int flying = 0;
static int block_type = 1;
static int ortho = 0;
static float fov = 65.0;
static int typing = 0;
static char typing_buffer[TEXT_BUFFER_SIZE] = {0};

typedef struct {
    Map map;
    int p;
    int q;
    int faces;
    int dirty;
    GLuint buffer;
} Chunk;

typedef struct {
    int id;
    float x;
    float y;
    float z;
    float rx;
    float ry;
    GLuint buffer;
} Player;

typedef struct {
    GLuint position;
    GLuint normal;
    GLuint uv;
} Attrib;

int is_plant(int w) {
    return w > 16;
}

int is_obstacle(int w) {
    w = ABS(w);
    return w > 0 && w < 16;
}

int is_transparent(int w) {
    w = ABS(w);
    return w == 0 || w == 10 || w == 15 || is_plant(w);
}

int is_destructable(int w) {
    return w > 0 && w != 16;
}

int is_selectable(int w) {
    return w > 0 && w <= 14;
}

int chunked(float x) {
    return floorf(roundf(x) / CHUNK_SIZE);
}

void get_sight_vector(float rx, float ry, float *vx, float *vy, float *vz) {
    float m = cosf(ry);
    *vx = cosf(rx - RADIANS(90)) * m;
    *vy = sinf(ry);
    *vz = sinf(rx - RADIANS(90)) * m;
}

void get_motion_vector(int flying, int sz, int sx, float rx, float ry,
    float *vx, float *vy, float *vz) {
    *vx = 0; *vy = 0; *vz = 0;
    if (!sz && !sx) {
        return;
    }
    float strafe = atan2f(sz, sx);
    if (flying) {
        float m = cosf(ry);
        float y = sinf(ry);
        if (sx) {
            y = 0;
            m = 1;
        }
        if (sz > 0) {
            y = -y;
        }
        *vx = cosf(rx + strafe) * m;
        *vy = y;
        *vz = sinf(rx + strafe) * m;
    }
    else {
        *vx = cosf(rx + strafe);
        *vy = 0;
        *vz = sinf(rx + strafe);
    }
}

GLuint gen_crosshair_buffer(int width, int height) {
    int x = width / 2;
    int y = height / 2;
    int p = 10;
    float data[] = {
        x, y - p, x, y + p,
        x - p, y, x + p, y
    };
    return gen_buffer(sizeof(data), data);
}

GLuint gen_wireframe_buffer(float x, float y, float z, float n) {
    float data[144];
    make_cube_wireframe(data, x, y, z, n);
    return gen_buffer(sizeof(data), data);
}

GLuint gen_cube_buffer(float x, float y, float z, float n, int w) {
    GLfloat *data = malloc_faces(8, 6);
    make_cube(data, 1, 1, 1, 1, 1, 1, x, y, z, n, w);
    return gen_faces(8, 6, data);
}

GLuint gen_plant_buffer(float x, float y, float z, float n, int w) {
    GLfloat *data = malloc_faces(8, 4);
    float rotation = simplex3(x, y, z, 4, 0.5, 2) * 360;
    make_plant(data, x, y, z, n, w, rotation);
    return gen_faces(8, 4, data);
}

GLuint gen_player_buffer(float x, float y, float z, float rx, float ry) {
    GLfloat *data = malloc_faces(8, 6);
    make_player(data, x, y, z, rx, ry);
    return gen_faces(8, 6, data);
}

GLuint gen_text_buffer(float x, float y, float n, char *text) {
    int length = strlen(text);
    GLfloat *data = malloc_faces(4, length);
    for (int i = 0; i < length; i++) {
        make_character(data + i * 24, x, y, n / 2, n, text[i]);
        x += n;
    }
    return gen_faces(4, length, data);
}

void draw_triangles_3d(Attrib *attrib, GLuint buffer, int count) {
    glBindBuffer(GL_ARRAY_BUFFER, buffer);
    glEnableVertexAttribArray(attrib->position);
    glEnableVertexAttribArray(attrib->normal);
    glEnableVertexAttribArray(attrib->uv);
    glVertexAttribPointer(attrib->position, 3, GL_FLOAT, GL_FALSE,
        sizeof(GLfloat) * 8, 0);
    glVertexAttribPointer(attrib->normal, 3, GL_FLOAT, GL_FALSE,
        sizeof(GLfloat) * 8, (GLvoid *)(sizeof(GLfloat) * 3));
    glVertexAttribPointer(attrib->uv, 2, GL_FLOAT, GL_FALSE,
        sizeof(GLfloat) * 8, (GLvoid *)(sizeof(GLfloat) * 6));
    glDrawArrays(GL_TRIANGLES, 0, count);
    glDisableVertexAttribArray(attrib->position);
    glDisableVertexAttribArray(attrib->normal);
    glDisableVertexAttribArray(attrib->uv);
    glBindBuffer(GL_ARRAY_BUFFER, 0);
}

void draw_triangles_2d(Attrib *attrib, GLuint buffer, int count) {
    glBindBuffer(GL_ARRAY_BUFFER, buffer);
    glEnableVertexAttribArray(attrib->position);
    glEnableVertexAttribArray(attrib->uv);
    glVertexAttribPointer(attrib->position, 2, GL_FLOAT, GL_FALSE,
        sizeof(GLfloat) * 4, 0);
    glVertexAttribPointer(attrib->uv, 2, GL_FLOAT, GL_FALSE,
        sizeof(GLfloat) * 4, (GLvoid *)(sizeof(GLfloat) * 2));
    glDrawArrays(GL_TRIANGLES, 0, count);
    glDisableVertexAttribArray(attrib->position);
    glDisableVertexAttribArray(attrib->uv);
    glBindBuffer(GL_ARRAY_BUFFER, 0);
}

void draw_lines(Attrib *attrib, GLuint buffer, int components, int count) {
    glBindBuffer(GL_ARRAY_BUFFER, buffer);
    glEnableVertexAttribArray(attrib->position);
    glVertexAttribPointer(
        attrib->position, components, GL_FLOAT, GL_FALSE, 0, 0);
    glDrawArrays(GL_LINES, 0, count);
    glDisableVertexAttribArray(attrib->position);
    glBindBuffer(GL_ARRAY_BUFFER, 0);
}

void draw_chunk(Attrib *attrib, Chunk *chunk) {
    draw_triangles_3d(attrib, chunk->buffer, chunk->faces * 6);
}

void draw_item(Attrib *attrib, GLuint buffer, int count) {
    draw_triangles_3d(attrib, buffer, count);
}

void draw_text(Attrib *attrib, GLuint buffer, int length) {
    glEnable(GL_BLEND);
    glBlendFunc(GL_SRC_ALPHA, GL_ONE_MINUS_SRC_ALPHA);
    draw_triangles_2d(attrib, buffer, length * 6);
    glDisable(GL_BLEND);
}

void draw_cube(Attrib *attrib, GLuint buffer) {
    draw_item(attrib, buffer, 36);
}

void draw_plant(Attrib *attrib, GLuint buffer) {
    draw_item(attrib, buffer, 24);
}

void draw_player(Attrib *attrib, Player *player) {
    draw_cube(attrib, player->buffer);
}

void print(
    Attrib *attrib, int justify,
    float x, float y, float n, char *text)
{
    int length = strlen(text);
    x -= n * justify * (length - 1) / 2;
    GLuint buffer = gen_text_buffer(x, y, n, text);
    draw_text(attrib, buffer, length);
    del_buffer(buffer);
}

Player *find_player(Player *players, int player_count, int id) {
    for (int i = 0; i < player_count; i++) {
        Player *player = players + i;
        if (player->id == id) {
            return player;
        }
    }
    return 0;
}

void update_player(Player *player,
    float x, float y, float z, float rx, float ry)
{
    player->x = x;
    player->y = y;
    player->z = z;
    player->rx = rx;
    player->ry = ry;
    del_buffer(player->buffer);
    player->buffer = gen_player_buffer(x, y + 0.1, z, rx, ry);
}

void delete_player(Player *players, int *player_count, int id) {
    Player *player = find_player(players, *player_count, id);
    if (!player) {
        return;
    }
    int count = *player_count;
    del_buffer(player->buffer);
    Player *other = players + (--count);
    memcpy(player, other, sizeof(Player));
    *player_count = count;
}

Chunk *find_chunk(Chunk *chunks, int chunk_count, int p, int q) {
    for (int i = 0; i < chunk_count; i++) {
        Chunk *chunk = chunks + i;
        if (chunk->p == p && chunk->q == q) {
            return chunk;
        }
    }
    return 0;
}

int chunk_distance(Chunk *chunk, int p, int q) {
    int dp = ABS(chunk->p - p);
    int dq = ABS(chunk->q - q);
    return MAX(dp, dq);
}

int chunk_visible(Chunk *chunk, float *matrix) {
    for (int dp = 0; dp <= 1; dp++) {
        for (int dq = 0; dq <= 1; dq++) {
            for (int y = 0; y < 128; y += 16) {
                float vec[4] = {
                    (chunk->p + dp) * CHUNK_SIZE - dp,
                    y,
                    (chunk->q + dq) * CHUNK_SIZE - dq,
                    1};
                mat_vec_multiply(vec, matrix, vec);
                if (vec[3] >= 0) {
                    return 1;
                }
            }
        }
    }
    return 0;
}

int highest_block(Chunk *chunks, int chunk_count, float x, float z) {
    int result = -1;
    int nx = roundf(x);
    int nz = roundf(z);
    int p = chunked(x);
    int q = chunked(z);
    Chunk *chunk = find_chunk(chunks, chunk_count, p, q);
    if (chunk) {
        Map *map = &chunk->map;
        MAP_FOR_EACH(map, e) {
            if (is_obstacle(e->w) && e->x == nx && e->z == nz) {
                result = MAX(result, e->y);
            }
        } END_MAP_FOR_EACH;
    }
    return result;
}

int _hit_test(
    Map *map, float max_distance, int previous,
    float x, float y, float z,
    float vx, float vy, float vz,
    int *hx, int *hy, int *hz)
{
    int m = 8;
    int px = 0;
    int py = 0;
    int pz = 0;
    for (int i = 0; i < max_distance * m; i++) {
        int nx = roundf(x);
        int ny = roundf(y);
        int nz = roundf(z);
        if (nx != px || ny != py || nz != pz) {
            int hw = map_get(map, nx, ny, nz);
            if (hw > 0) {
                if (previous) {
                    *hx = px; *hy = py; *hz = pz;
                }
                else {
                    *hx = nx; *hy = ny; *hz = nz;
                }
                return hw;
            }
            px = nx; py = ny; pz = nz;
        }
        x += vx / m; y += vy / m; z += vz / m;
    }
    return 0;
}

int hit_test(
    Chunk *chunks, int chunk_count, int previous,
    float x, float y, float z, float rx, float ry,
    int *bx, int *by, int *bz)
{
    int result = 0;
    float best = 0;
    int p = chunked(x);
    int q = chunked(z);
    float vx, vy, vz;
    get_sight_vector(rx, ry, &vx, &vy, &vz);
    for (int i = 0; i < chunk_count; i++) {
        Chunk *chunk = chunks + i;
        if (chunk_distance(chunk, p, q) > 1) {
            continue;
        }
        int hx, hy, hz;
        int hw = _hit_test(&chunk->map, 8, previous,
            x, y, z, vx, vy, vz, &hx, &hy, &hz);
        if (hw > 0) {
            float d = sqrtf(
                powf(hx - x, 2) + powf(hy - y, 2) + powf(hz - z, 2));
            if (best == 0 || d < best) {
                best = d;
                *bx = hx; *by = hy; *bz = hz;
                result = hw;
            }
        }
    }
    return result;
}

int collide(
    Chunk *chunks, int chunk_count,
    int height, float *x, float *y, float *z)
{
    int result = 0;
    int p = chunked(*x);
    int q = chunked(*z);
    Chunk *chunk = find_chunk(chunks, chunk_count, p, q);
    if (!chunk) {
        return result;
    }
    Map *map = &chunk->map;
    int nx = roundf(*x);
    int ny = roundf(*y);
    int nz = roundf(*z);
    float px = *x - nx;
    float py = *y - ny;
    float pz = *z - nz;
    float pad = 0.25;
    for (int dy = 0; dy < height; dy++) {
        if (px < -pad && is_obstacle(map_get(map, nx - 1, ny - dy, nz))) {
            *x = nx - pad;
        }
        if (px > pad && is_obstacle(map_get(map, nx + 1, ny - dy, nz))) {
            *x = nx + pad;
        }
        if (py < -pad && is_obstacle(map_get(map, nx, ny - dy - 1, nz))) {
            *y = ny - pad;
            result = 1;
        }
        if (py > pad && is_obstacle(map_get(map, nx, ny - dy + 1, nz))) {
            *y = ny + pad;
            result = 1;
        }
        if (pz < -pad && is_obstacle(map_get(map, nx, ny - dy, nz - 1))) {
            *z = nz - pad;
        }
        if (pz > pad && is_obstacle(map_get(map, nx, ny - dy, nz + 1))) {
            *z = nz + pad;
        }
    }
    return result;
}

int player_intersects_block(
    int height,
    float x, float y, float z,
    int hx, int hy, int hz)
{
    int nx = roundf(x);
    int ny = roundf(y);
    int nz = roundf(z);
    for (int i = 0; i < height; i++) {
        if (nx == hx && ny - i == hy && nz == hz) {
            return 1;
        }
    }
    return 0;
}

void exposed_faces(
    Map *map, int x, int y, int z,
    int *f1, int *f2, int *f3, int *f4, int *f5, int *f6)
{
    *f1 = is_transparent(map_get(map, x - 1, y, z));
    *f2 = is_transparent(map_get(map, x + 1, y, z));
    *f3 = is_transparent(map_get(map, x, y + 1, z));
    *f4 = is_transparent(map_get(map, x, y - 1, z)) && (y > 0);
    *f5 = is_transparent(map_get(map, x, y, z - 1));
    *f6 = is_transparent(map_get(map, x, y, z + 1));
}

void gen_chunk_buffer(Chunk *chunk) {
    Map *map = &chunk->map;

    int faces = 0;
    MAP_FOR_EACH(map, e) {
        if (e->w <= 0) {
            continue;
        }
        int f1, f2, f3, f4, f5, f6;
        exposed_faces(map, e->x, e->y, e->z, &f1, &f2, &f3, &f4, &f5, &f6);
        int total = f1 + f2 + f3 + f4 + f5 + f6;
        if (is_plant(e->w)) {
            total = total ? 4 : 0;
        }
        faces += total;
    } END_MAP_FOR_EACH;

    GLfloat *data = malloc_faces(8, faces);
    int offset = 0;
    MAP_FOR_EACH(map, e) {
        if (e->w <= 0) {
            continue;
        }
        int f1, f2, f3, f4, f5, f6;
        exposed_faces(map, e->x, e->y, e->z, &f1, &f2, &f3, &f4, &f5, &f6);
        int total = f1 + f2 + f3 + f4 + f5 + f6;
        if (is_plant(e->w)) {
            total = total ? 4 : 0;
        }
        if (total == 0) {
            continue;
        }
        if (is_plant(e->w)) {
            float rotation = simplex3(e->x, e->y, e->z, 4, 0.5, 2) * 360;
            make_plant(
                data + offset,
                e->x, e->y, e->z, 0.5, e->w, rotation);
        }
        else {
            make_cube(
                data + offset,
                f1, f2, f3, f4, f5, f6,
                e->x, e->y, e->z, 0.5, e->w);
        }
        offset += total * 48;
    } END_MAP_FOR_EACH;

    del_buffer(chunk->buffer);
    chunk->buffer = gen_faces(8, faces, data);
    chunk->faces = faces;
    chunk->dirty = 0;
}

void create_chunk(Chunk *chunk, int p, int q) {
    chunk->p = p;
    chunk->q = q;
    chunk->faces = 0;
    chunk->dirty = 1;
    chunk->buffer = 0;
    Map *map = &chunk->map;
    map_alloc(map);
    create_world(map, p, q);
    db_load_map(map, p, q);
    gen_chunk_buffer(chunk);
    int key = db_get_key(p, q);
    client_chunk(p, q, key);
}

void ensure_chunks(
    Chunk *chunks, int *chunk_count,
    float x, float y, float z, int force)
{
    int p = chunked(x);
    int q = chunked(z);
    int count = *chunk_count;
<<<<<<< HEAD
    if (follow < 0) {
        for (int i = 0; i < count; i++) {
            Chunk *chunk = chunks + i;
            if (chunk_distance(chunk, p, q) >= DELETE_CHUNK_RADIUS) {
                map_free(&chunk->map);
                glDeleteBuffers(1, &chunk->position_buffer);
                glDeleteBuffers(1, &chunk->normal_buffer);
                glDeleteBuffers(1, &chunk->uv_buffer);
                Chunk *other = chunks + (--count);
                memcpy(chunk, other, sizeof(Chunk));
            }
=======
    for (int i = 0; i < count; i++) {
        Chunk *chunk = chunks + i;
        if (chunk_distance(chunk, p, q) >= DELETE_CHUNK_RADIUS) {
            map_free(&chunk->map);
            del_buffer(chunk->buffer);
            Chunk *other = chunks + (--count);
            memcpy(chunk, other, sizeof(Chunk));
>>>>>>> c76945d6
        }
    }
    int rings = force ? 1 : CREATE_CHUNK_RADIUS;
    int generated = 0;
    for (int ring = 0; ring <= rings; ring++) {
        for (int dp = -ring; dp <= ring; dp++) {
            for (int dq = -ring; dq <= ring; dq++) {
                if (ring != MAX(ABS(dp), ABS(dq))) {
                    continue;
                }
                if (!force && generated && ring > 1) {
                    continue;
                }
                int a = p + dp;
                int b = q + dq;
                Chunk *chunk = find_chunk(chunks, count, a, b);
                if (chunk) {
                    if (chunk->dirty) {
                        gen_chunk_buffer(chunk);
                        generated++;
                    }
                }
                else {
                    if (count < MAX_CHUNKS) {
                        create_chunk(chunks + count, a, b);
                        generated++;
                        count++;
                    }
                }
            }
        }
    }
    *chunk_count = count;
}

void _set_block(
    Chunk *chunks, int chunk_count,
    int p, int q, int x, int y, int z, int w)
{
    Chunk *chunk = find_chunk(chunks, chunk_count, p, q);
    if (chunk) {
        Map *map = &chunk->map;
        if (map_get(map, x, y, z) != w) {
            map_set(map, x, y, z, w);
            chunk->dirty = 1;
        }
    }
    db_insert_block(p, q, x, y, z, w);
}

void set_block(
    Chunk *chunks, int chunk_count,
    int x, int y, int z, int w)
{
    int p = chunked(x);
    int q = chunked(z);
    _set_block(chunks, chunk_count, p, q, x, y, z, w);
    if (chunked(x - 1) != p) {
        _set_block(chunks, chunk_count, p - 1, q, x, y, z, -w);
    }
    if (chunked(x + 1) != p) {
        _set_block(chunks, chunk_count, p + 1, q, x, y, z, -w);
    }
    if (chunked(z - 1) != q) {
        _set_block(chunks, chunk_count, p, q - 1, x, y, z, -w);
    }
    if (chunked(z + 1) != q) {
        _set_block(chunks, chunk_count, p, q + 1, x, y, z, -w);
    }
    client_block(x, y, z, w);
}

int get_block(
    Chunk *chunks, int chunk_count,
    int x, int y, int z)
{
    int p = chunked(x);
    int q = chunked(z);
    Chunk *chunk = find_chunk(chunks, chunk_count, p, q);
    if (chunk) {
        Map *map = &chunk->map;
        return map_get(map, x, y, z);
    }
    return 0;
}

void on_key(GLFWwindow *window, int key, int scancode, int action, int mods) {
    if (action != GLFW_PRESS) {
        return;
    }
    if (key == GLFW_KEY_ESCAPE) {
        if (typing) {
            typing = 0;
        }
        else if (exclusive) {
            exclusive = 0;
            glfwSetInputMode(window, GLFW_CURSOR, GLFW_CURSOR_NORMAL);
        }
    }
    if (key == GLFW_KEY_ENTER) {
        if (typing) {
            typing = 0;
            client_talk(typing_buffer);
        }
        else {
            if (mods & GLFW_MOD_SUPER) {
                right_click = 1;
            }
            else {
                left_click = 1;
            }
        }
    }
    if (key == GLFW_KEY_BACKSPACE) {
        if (typing) {
            int n = strlen(typing_buffer);
            if (n > 0) {
                typing_buffer[n - 1] = '\0';
            }
        }
    }
    if (!typing) {
        if (key == CRAFT_KEY_FLY) {
            flying = !flying;
        }
        if (key == CRAFT_KEY_TELEPORT) {
            teleport = 1;
        }
        if (key >= '1' && key <= '9') {
            block_type = key - '1' + 1;
        }
        if (key == '0') {
            block_type = 10;
        }
        if (key == CRAFT_KEY_BLOCK_TYPE) {
            block_type = block_type % 14 + 1;
        }
    }
}

void on_char(GLFWwindow *window, unsigned int u) {
    if (typing) {
        if (u >= 32 && u < 128) {
            char c = (char)u;
            int n = strlen(typing_buffer);
            if (n < TEXT_BUFFER_SIZE - 1) {
                typing_buffer[n] = c;
                typing_buffer[n + 1] = '\0';
            }
        }
    }
    else {
        if (u == CRAFT_KEY_CHAT) {
            typing = 1;
            typing_buffer[0] = '\0';
        }
        if (u == CRAFT_KEY_COMMAND) {
            typing = 1;
            typing_buffer[0] = '/';
            typing_buffer[1] = '\0';
        }
    }
}

void on_scroll(GLFWwindow *window, double xdelta, double ydelta) {
    static double ypos = 0;
    ypos += ydelta;
    if (ypos < -SCROLL_THRESHOLD) {
        block_type++;
        if (block_type > 11) {
            block_type = 1;
        }
        ypos = 0;
    }
    if (ypos > SCROLL_THRESHOLD) {
        block_type--;
        if (block_type < 1) {
            block_type = 11;
        }
        ypos = 0;
    }
}

void on_mouse_button(GLFWwindow *window, int button, int action, int mods) {
    if (action != GLFW_PRESS) {
        return;
    }
    if (button == GLFW_MOUSE_BUTTON_LEFT) {
        if (exclusive) {
            if (mods & GLFW_MOD_SUPER) {
                right_click = 1;
            }
            else {
                left_click = 1;
            }
        }
        else {
            exclusive = 1;
            glfwSetInputMode(window, GLFW_CURSOR, GLFW_CURSOR_DISABLED);
        }
    }
    if (button == GLFW_MOUSE_BUTTON_RIGHT) {
        if (exclusive) {
            right_click = 1;
        }
    }
    if (button == GLFW_MOUSE_BUTTON_MIDDLE) {
        if (exclusive) {
            middle_click = 1;
        }
    }
}

void create_window() {
    int width = WINDOW_WIDTH;
    int height = WINDOW_HEIGHT;
    GLFWmonitor *monitor = NULL;
    if (FULLSCREEN) {
        int mode_count;
        monitor = glfwGetPrimaryMonitor();
        const GLFWvidmode *modes = glfwGetVideoModes(monitor, &mode_count);
        width = modes[mode_count - 1].width;
        height = modes[mode_count - 1].height;
    }
    window = glfwCreateWindow(width, height, "Craft", monitor, NULL);
}

int main(int argc, char **argv) {
    srand(time(NULL));
    rand();
    if (argc == 2 || argc == 3) {
        char *hostname = argv[1];
        int port = DEFAULT_PORT;
        if (argc == 3) {
            port = atoi(argv[2]);
        }
        if (USE_CACHE) {
            char path[1024];
            snprintf(path, 1024, "cache.%s.%d.db", hostname, port);
            db_enable();
            if (db_init(path)) {
                return -1;
            }
        }
        client_enable();
        client_connect(hostname, port);
        client_start();
    }
    else {
        db_enable();
        if (db_init(DB_PATH)) {
            return -1;
        }
    }
    if (!glfwInit()) {
        return -1;
    }
    create_window();
    if (!window) {
        glfwTerminate();
        return -1;
    }
    glfwMakeContextCurrent(window);
    glfwSwapInterval(VSYNC);
    glfwSetInputMode(window, GLFW_CURSOR, GLFW_CURSOR_DISABLED);
    glfwSetKeyCallback(window, on_key);
    glfwSetCharCallback(window, on_char);
    glfwSetMouseButtonCallback(window, on_mouse_button);
    glfwSetScrollCallback(window, on_scroll);

    #ifndef __APPLE__
        if (glewInit() != GLEW_OK) {
            return -1;
        }
    #endif

    glEnable(GL_CULL_FACE);
    glEnable(GL_DEPTH_TEST);
    glLogicOp(GL_INVERT);
    glClearColor(0.53, 0.81, 0.92, 1.00);

    GLuint texture;
    glGenTextures(1, &texture);
    glActiveTexture(GL_TEXTURE0);
    glBindTexture(GL_TEXTURE_2D, texture);
    glTexParameteri(GL_TEXTURE_2D, GL_TEXTURE_MIN_FILTER, GL_NEAREST);
    glTexParameteri(GL_TEXTURE_2D, GL_TEXTURE_MAG_FILTER, GL_NEAREST);
    load_png_texture("texture.png");

    GLuint font;
    glGenTextures(1, &font);
    glActiveTexture(GL_TEXTURE1);
    glBindTexture(GL_TEXTURE_2D, font);
    glTexParameteri(GL_TEXTURE_2D, GL_TEXTURE_MIN_FILTER, GL_LINEAR);
    glTexParameteri(GL_TEXTURE_2D, GL_TEXTURE_MAG_FILTER, GL_LINEAR);
    load_png_texture("font.png");

    Attrib block_attrib = {0, 0, 0};
    Attrib line_attrib = {0, 0, 0};
    Attrib text_attrib = {0, 0, 0};

    GLuint block_program = load_program(
        "shaders/block_vertex.glsl", "shaders/block_fragment.glsl");
    block_attrib.position = glGetAttribLocation(block_program, "position");
    block_attrib.normal = glGetAttribLocation(block_program, "normal");
    block_attrib.uv = glGetAttribLocation(block_program, "uv");
    GLuint matrix_loc = glGetUniformLocation(block_program, "matrix");
    GLuint sampler_loc = glGetUniformLocation(block_program, "sampler");
    GLuint camera_loc = glGetUniformLocation(block_program, "camera");
    GLuint timer_loc = glGetUniformLocation(block_program, "timer");

    GLuint line_program = load_program(
        "shaders/line_vertex.glsl", "shaders/line_fragment.glsl");
    line_attrib.position = glGetAttribLocation(line_program, "position");
    GLuint line_matrix_loc = glGetUniformLocation(line_program, "matrix");

    GLuint text_program = load_program(
        "shaders/text_vertex.glsl", "shaders/text_fragment.glsl");
    text_attrib.position = glGetAttribLocation(text_program, "position");
    text_attrib.uv = glGetAttribLocation(text_program, "uv");
    GLuint text_matrix_loc = glGetUniformLocation(text_program, "matrix");
    GLuint text_sampler_loc = glGetUniformLocation(text_program, "sampler");

    GLuint item_buffer = 0;
    int previous_block_type = 0;
    char messages[MAX_MESSAGES][TEXT_BUFFER_SIZE] = {0};
    int message_index = 0;
    double last_commit = glfwGetTime();

    Chunk chunks[MAX_CHUNKS];
    int chunk_count = 0;

    Player me = {0, 0, 0, 0, 0, 0, 0};
    Player players[MAX_PLAYERS];
    int player_count = 0;

    FPS fps = {0, 0, 0};
    float matrix[16];
    float x = (rand_double() - 0.5) * 10000;
    float z = (rand_double() - 0.5) * 10000;
    float y = 0;
    float dy = 0;
    float rx = 0;
    float ry = 0;
    double px = 0;
    double py = 0;

    int loaded = db_load_state(&x, &y, &z, &rx, &ry);
    ensure_chunks(chunks, &chunk_count, x, y, z, 1);
    if (!loaded) {
        y = highest_block(chunks, chunk_count, x, z) + 2;
    }

    glfwGetCursorPos(window, &px, &py);
    double previous = glfwGetTime();
    while (!glfwWindowShouldClose(window)) {
        int width, height;
        glfwGetFramebufferSize(window, &width, &height);
        glViewport(0, 0, width, height);

        update_fps(&fps);
        double now = glfwGetTime();
        double dt = MIN(now - previous, 0.2);
        previous = now;

        if (now - last_commit > COMMIT_INTERVAL) {
            last_commit = now;
            db_commit();
        }

        if (exclusive && (px || py)) {
            double mx, my;
            glfwGetCursorPos(window, &mx, &my);
            float m = 0.0025;
            rx += (mx - px) * m;
            ry -= (my - py) * m;
            if (rx < 0) {
                rx += RADIANS(360);
            }
            if (rx >= RADIANS(360)){
                rx -= RADIANS(360);
            }
            ry = MAX(ry, -RADIANS(90));
            ry = MIN(ry, RADIANS(90));
            px = mx;
            py = my;
        }
        else {
            glfwGetCursorPos(window, &px, &py);
        }

        int sz = 0;
        int sx = 0;
        if (!typing) {
            float m = dt * 1.0;
            ortho = glfwGetKey(window, CRAFT_KEY_ORTHO);
            fov = glfwGetKey(window, CRAFT_KEY_ZOOM) ? 15.0 : 65.0;
            if (glfwGetKey(window, CRAFT_KEY_QUIT)) break;
            if (glfwGetKey(window, CRAFT_KEY_FORWARD)) sz--;
            if (glfwGetKey(window, CRAFT_KEY_BACKWARD)) sz++;
            if (glfwGetKey(window, CRAFT_KEY_LEFT)) sx--;
            if (glfwGetKey(window, CRAFT_KEY_RIGHT)) sx++;
            if (glfwGetKey(window, GLFW_KEY_LEFT)) rx -= m;
            if (glfwGetKey(window, GLFW_KEY_RIGHT)) rx += m;
            if (glfwGetKey(window, GLFW_KEY_UP)) ry += m;
            if (glfwGetKey(window, GLFW_KEY_DOWN)) ry -= m;
        }
        float vx, vy, vz;
        get_motion_vector(flying, sz, sx, rx, ry, &vx, &vy, &vz);
        if (!typing) {
            if (glfwGetKey(window, CRAFT_KEY_JUMP)) {
                if (flying) {
                    vy = 1;
                }
                else if (dy == 0) {
                    dy = 8;
                }
            }
            if (glfwGetKey(window, CRAFT_KEY_XM)) {
                vx = -1; vy = 0; vz = 0;
            }
            if (glfwGetKey(window, CRAFT_KEY_XP)) {
                vx = 1; vy = 0; vz = 0;
            }
            if (glfwGetKey(window, CRAFT_KEY_YM)) {
                vx = 0; vy = -1; vz = 0;
            }
            if (glfwGetKey(window, CRAFT_KEY_YP)) {
                vx = 0; vy = 1; vz = 0;
            }
            if (glfwGetKey(window, CRAFT_KEY_ZM)) {
                vx = 0; vy = 0; vz = -1;
            }
            if (glfwGetKey(window, CRAFT_KEY_ZP)) {
                vx = 0; vy = 0; vz = 1;
            }
        }
        float speed = flying ? 20 : 5;
        int step = 8;
        float ut = dt / step;
        vx = vx * ut * speed;
        vy = vy * ut * speed;
        vz = vz * ut * speed;
        for (int i = 0; i < step; i++) {
            if (flying) {
                dy = 0;
            }
            else {
                dy -= ut * 25;
                dy = MAX(dy, -250);
            }
            x += vx;
            y += vy + dy * ut;
            z += vz;
            if (collide(chunks, chunk_count, 2, &x, &y, &z)) {
                dy = 0;
            }
        }
        if (y < 0) {
            y = highest_block(chunks, chunk_count, x, z) + 2;
        }

        if (left_click) {
            left_click = 0;
            int hx, hy, hz;
            int hw = hit_test(chunks, chunk_count, 0, x, y, z, rx, ry,
                &hx, &hy, &hz);
            if (hy > 0 && hy < 256 && is_destructable(hw)) {
                set_block(chunks, chunk_count, hx, hy, hz, 0);
                int above = get_block(chunks, chunk_count, hx, hy + 1, hz);
                if (is_plant(above)) {
                    set_block(chunks, chunk_count, hx, hy + 1, hz, 0);
                }
            }
        }

        if (right_click) {
            right_click = 0;
            int hx, hy, hz;
            int hw = hit_test(chunks, chunk_count, 1, x, y, z, rx, ry,
                &hx, &hy, &hz);
            if (hy > 0 && hy < 256 && is_obstacle(hw)) {
                if (!player_intersects_block(2, x, y, z, hx, hy, hz)) {
                    set_block(chunks, chunk_count, hx, hy, hz, block_type);
                }
            }
        }

        if (middle_click) {
            middle_click = 0;
            int hx, hy, hz;
            int hw = hit_test(chunks, chunk_count, 0, x, y, z, rx, ry,
                &hx, &hy, &hz);
            if (is_selectable(hw)) {
                block_type = hw;
            }
        }

        if (teleport) {
            teleport = 0;
            if (player_count) {
                follow = (follow + 1) % player_count;
                Player *player = players + follow;
                ensure_chunks(chunks, &chunk_count,
                    player->x, player->y, player->z, 1);
            }
            else {
                follow = -1;
            }
        }

        client_position(x, y, z, rx, ry);
        char buffer[RECV_BUFFER_SIZE];
        int count = 0;
        while (count < 1024 && client_recv(buffer, RECV_BUFFER_SIZE)) {
            count++;
            float ux, uy, uz, urx, ury;
            if (sscanf(buffer, "U,%*d,%f,%f,%f,%f,%f",
                &ux, &uy, &uz, &urx, &ury) == 5)
            {
                x = ux; y = uy; z = uz; rx = urx; ry = ury;
                ensure_chunks(chunks, &chunk_count, x, y, z, 1);
            }
            int bp, bq, bx, by, bz, bw;
            if (sscanf(buffer, "B,%d,%d,%d,%d,%d,%d",
                &bp, &bq, &bx, &by, &bz, &bw) == 6)
            {
                _set_block(chunks, chunk_count, bp, bq, bx, by, bz, bw);
                if (player_intersects_block(2, x, y, z, bx, by, bz)) {
                    y = highest_block(chunks, chunk_count, x, z) + 2;
                }
            }
            int pid;
            float px, py, pz, prx, pry;
            if (sscanf(buffer, "P,%d,%f,%f,%f,%f,%f",
                &pid, &px, &py, &pz, &prx, &pry) == 6)
            {
                Player *player = find_player(players, player_count, pid);
                if (!player && player_count < MAX_PLAYERS) {
                    player = players + player_count;
                    player_count++;
                    player->id = pid;
                    player->buffer = 0;
                }
                if (player) {
                    update_player(player, px, py, pz, prx, pry);
                }
            }
            if (sscanf(buffer, "D,%d", &pid) == 1) {
                delete_player(players, &player_count, pid);
            }
            int kp, kq, key;
            if (sscanf(buffer, "K,%d,%d,%d", &kp, &kq, &key) == 3) {
                db_set_key(kp, kq, key);
            }
            if (buffer[0] == 'T' && buffer[1] == ',') {
                char *text = buffer + 2;
                printf("%s\n", text);
                snprintf(
                    messages[message_index], TEXT_BUFFER_SIZE, "%s", text);
                message_index = (message_index + 1) % MAX_MESSAGES;
            }
        }

        int p = chunked(x);
        int q = chunked(z);
        ensure_chunks(chunks, &chunk_count, x, y, z, 0);
        update_player(&me, x, y, z, rx, ry);

        // RENDER 3-D SCENE //

        glClear(GL_COLOR_BUFFER_BIT);
        glClear(GL_DEPTH_BUFFER_BIT);
        set_matrix_3d(matrix, width, height, x, y, z, rx, ry, fov, ortho);

        // render chunks
        glUseProgram(block_program);
        glUniformMatrix4fv(matrix_loc, 1, GL_FALSE, matrix);
        glUniform3f(camera_loc, x, y, z);
        glUniform1i(sampler_loc, 0);
        glUniform1f(timer_loc, glfwGetTime());
        for (int i = 0; i < chunk_count; i++) {
            Chunk *chunk = chunks + i;
            if (chunk_distance(chunk, p, q) > RENDER_CHUNK_RADIUS) {
                continue;
            }
            if (y < 100 && !chunk_visible(chunk, matrix)) {
                continue;
            }
            draw_chunk(&block_attrib, chunk);
        }

        // render players
        draw_player(&block_attrib, &me);
        for (int i = 0; i < player_count; i++) {
            Player *player = players + i;
            draw_player(&block_attrib, player);
        }

        // render focused block wireframe
        int hx, hy, hz;
        int hw = hit_test(
            chunks, chunk_count, 0, x, y, z, rx, ry, &hx, &hy, &hz);
        if (is_obstacle(hw)) {
            glUseProgram(line_program);
            glLineWidth(1);
            glEnable(GL_COLOR_LOGIC_OP);
            glUniformMatrix4fv(line_matrix_loc, 1, GL_FALSE, matrix);
            GLuint wireframe_buffer = gen_wireframe_buffer(hx, hy, hz, 0.53);
            draw_lines(&line_attrib, wireframe_buffer, 3, 48);
            del_buffer(wireframe_buffer);
            glDisable(GL_COLOR_LOGIC_OP);
        }

        // RENDER 2-D HUD PARTS //

        glClear(GL_DEPTH_BUFFER_BIT);
        set_matrix_2d(matrix, width, height);

        // render crosshairs
        glUseProgram(line_program);
        glLineWidth(4);
        glEnable(GL_COLOR_LOGIC_OP);
        glUniformMatrix4fv(line_matrix_loc, 1, GL_FALSE, matrix);
        GLuint crosshair_buffer = gen_crosshair_buffer(width, height);
        draw_lines(&line_attrib, crosshair_buffer, 2, 4);
        del_buffer(crosshair_buffer);
        glDisable(GL_COLOR_LOGIC_OP);

        // render text
        glUseProgram(text_program);
        glUniformMatrix4fv(text_matrix_loc, 1, GL_FALSE, matrix);
        glUniform1i(text_sampler_loc, 1);
        char text_buffer[1024];
        float ts = 12;
        float tx = ts / 2;
        float ty = height - ts;
        snprintf(
            text_buffer, 1024, "(%d, %d) (%.2f, %.2f, %.2f) [%d, %d] %d",
            p, q, x, y, z, player_count, chunk_count, fps.fps);
        print(&text_attrib, LEFT, tx, ty, ts, text_buffer);
        for (int i = 0; i < MAX_MESSAGES; i++) {
            int index = (message_index + i) % MAX_MESSAGES;
            if (strlen(messages[index])) {
                ty -= ts * 2;
                print(&text_attrib, LEFT, tx, ty, ts, messages[index]);
            }
        }
        if (typing) {
            ty -= ts * 2;
            snprintf(text_buffer, 1024, "> %s", typing_buffer);
            print(&text_attrib, LEFT, tx, ty, ts, text_buffer);
        }

        // RENDER 3-D HUD PARTS //

        set_matrix_item(matrix, width, height);

        // render selected item
        if (block_type != previous_block_type) {
            previous_block_type = block_type;
            if (is_plant(block_type)) {
                del_buffer(item_buffer);
                item_buffer = gen_plant_buffer(0, 0, 0, 0.5, block_type);
            }
            else {
                del_buffer(item_buffer);
                item_buffer = gen_cube_buffer(0, 0, 0, 0.5, block_type);
            }
        }
        glUseProgram(block_program);
        glUniformMatrix4fv(matrix_loc, 1, GL_FALSE, matrix);
        glUniform3f(camera_loc, 0, 0, 5);
        glUniform1i(sampler_loc, 0);
        glUniform1f(timer_loc, glfwGetTime());
        if (is_plant(block_type)) {
            draw_plant(&block_attrib, item_buffer);
        }
        else {
            draw_cube(&block_attrib, item_buffer);
        }

        // RENDER PICTURE IN PICTURE
        if (follow >= 0 && follow < player_count) {
            float px, py, pz, prx, pry;
            Player *player = players + follow;
            px = player->x; py = player->y; pz = player->z;
            prx = player->rx; pry = player->ry;
            int pw = 256;
            int ph = 256;
            int pad = 3;
            int sw = pw + pad * 2;
            int sh = ph + pad * 2;

            glEnable(GL_SCISSOR_TEST);
            glScissor(width - sw - 32 + pad, 32 - pad, sw, sh);
            glClearColor(0, 0, 0, 1);
            glClear(GL_COLOR_BUFFER_BIT);
            glScissor(width - pw - 32, 32, pw, ph);
            glClearColor(0.53, 0.81, 0.92, 1.00);
            glClear(GL_COLOR_BUFFER_BIT);
            glDisable(GL_SCISSOR_TEST);

            glClear(GL_DEPTH_BUFFER_BIT);
            glViewport(width - pw - 32, 32, pw, ph);
            set_matrix_3d(matrix, pw, ph, px, py, pz, prx, pry, fov, ortho);

            // render chunks
            glUseProgram(block_program);
            glUniformMatrix4fv(matrix_loc, 1, GL_FALSE, matrix);
            glUniform3f(camera_loc, px, py, pz);
            glUniform1i(sampler_loc, 0);
            glUniform1f(timer_loc, glfwGetTime());
            for (int i = 0; i < chunk_count; i++) {
                Chunk *chunk = chunks + i;
                // if (chunk_distance(chunk, p, q) > RENDER_CHUNK_RADIUS) {
                //     continue;
                // }
                // if (y < 100 && !chunk_visible(chunk, matrix)) {
                //     continue;
                // }
                draw_chunk(chunk, position_loc, normal_loc, uv_loc);
            }
        }

        // swap buffers
        glfwSwapBuffers(window);
        glfwPollEvents();
    }
    db_save_state(x, y, z, rx, ry);
    db_close();
    glfwTerminate();
    client_stop();
    return 0;
}<|MERGE_RESOLUTION|>--- conflicted
+++ resolved
@@ -553,27 +553,15 @@
     int p = chunked(x);
     int q = chunked(z);
     int count = *chunk_count;
-<<<<<<< HEAD
     if (follow < 0) {
         for (int i = 0; i < count; i++) {
             Chunk *chunk = chunks + i;
             if (chunk_distance(chunk, p, q) >= DELETE_CHUNK_RADIUS) {
                 map_free(&chunk->map);
-                glDeleteBuffers(1, &chunk->position_buffer);
-                glDeleteBuffers(1, &chunk->normal_buffer);
-                glDeleteBuffers(1, &chunk->uv_buffer);
+                del_buffer(chunk->buffer);
                 Chunk *other = chunks + (--count);
                 memcpy(chunk, other, sizeof(Chunk));
             }
-=======
-    for (int i = 0; i < count; i++) {
-        Chunk *chunk = chunks + i;
-        if (chunk_distance(chunk, p, q) >= DELETE_CHUNK_RADIUS) {
-            map_free(&chunk->map);
-            del_buffer(chunk->buffer);
-            Chunk *other = chunks + (--count);
-            memcpy(chunk, other, sizeof(Chunk));
->>>>>>> c76945d6
         }
     }
     int rings = force ? 1 : CREATE_CHUNK_RADIUS;
@@ -1289,13 +1277,14 @@
             glUniform1f(timer_loc, glfwGetTime());
             for (int i = 0; i < chunk_count; i++) {
                 Chunk *chunk = chunks + i;
-                // if (chunk_distance(chunk, p, q) > RENDER_CHUNK_RADIUS) {
-                //     continue;
-                // }
-                // if (y < 100 && !chunk_visible(chunk, matrix)) {
-                //     continue;
-                // }
-                draw_chunk(chunk, position_loc, normal_loc, uv_loc);
+                draw_chunk(&block_attrib, chunk);
+            }
+
+            // render players
+            draw_player(&block_attrib, &me);
+            for (int i = 0; i < player_count; i++) {
+                Player *player = players + i;
+                draw_player(&block_attrib, player);
             }
         }
 
