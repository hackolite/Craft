#ifndef __APPLE_CC__
    #include <GL/glew.h>
#endif

#include <GLFW/glfw3.h>
#include <math.h>
#include <stdio.h>
#include <stdlib.h>
#include <string.h>
#include <time.h>
#include "client.h"
#include "config.h"
#include "cube.h"
#include "db.h"
#include "map.h"
#include "matrix.h"
#include "noise.h"
#include "util.h"
#include "world.h"

#define MAX_CHUNKS 1024
#define MAX_PLAYERS 128
#define CREATE_CHUNK_RADIUS 6
#define RENDER_CHUNK_RADIUS 6
#define DELETE_CHUNK_RADIUS 12
#define RECV_BUFFER_SIZE 1024
#define TEXT_BUFFER_SIZE 256
#define LEFT 0
#define CENTER 1
#define RIGHT 2

static GLFWwindow *window;
static int follow = -1;
static int exclusive = 1;
static int left_click = 0;
static int right_click = 0;
static int middle_click = 0;
static int teleport = 0;
static int flying = 0;
static int block_type = 1;
static int ortho = 0;
static float fov = 65.0;
static int typing = 0;
static char typing_buffer[TEXT_BUFFER_SIZE] = {0};

typedef struct {
    Map map;
    int p;
    int q;
    int faces;
    int dirty;
    GLuint buffer;
} Chunk;

typedef struct {
    float x;
    float y;
    float z;
    float rx;
    float ry;
    float t;
} State;

typedef struct {
    int id;
    State state;
    State state1;
    State state2;
    GLuint buffer;
} Player;

typedef struct {
    GLuint position;
    GLuint normal;
    GLuint uv;
} Attrib;

int is_plant(int w) {
    return w > 16;
}

int is_obstacle(int w) {
    w = ABS(w);
    return w > 0 && w < 16;
}

int is_transparent(int w) {
    w = ABS(w);
    return w == 0 || w == 10 || w == 15 || is_plant(w);
}

int is_destructable(int w) {
    return w > 0 && w != 16;
}

int is_selectable(int w) {
    return w > 0 && w <= 14;
}

int chunked(float x) {
    return floorf(roundf(x) / CHUNK_SIZE);
}

void get_sight_vector(float rx, float ry, float *vx, float *vy, float *vz) {
    float m = cosf(ry);
    *vx = cosf(rx - RADIANS(90)) * m;
    *vy = sinf(ry);
    *vz = sinf(rx - RADIANS(90)) * m;
}

void get_motion_vector(int flying, int sz, int sx, float rx, float ry,
    float *vx, float *vy, float *vz) {
    *vx = 0; *vy = 0; *vz = 0;
    if (!sz && !sx) {
        return;
    }
    float strafe = atan2f(sz, sx);
    if (flying) {
        float m = cosf(ry);
        float y = sinf(ry);
        if (sx) {
            y = 0;
            m = 1;
        }
        if (sz > 0) {
            y = -y;
        }
        *vx = cosf(rx + strafe) * m;
        *vy = y;
        *vz = sinf(rx + strafe) * m;
    }
    else {
        *vx = cosf(rx + strafe);
        *vy = 0;
        *vz = sinf(rx + strafe);
    }
}

GLuint gen_crosshair_buffer(int width, int height) {
    int x = width / 2;
    int y = height / 2;
    int p = 10;
    float data[] = {
        x, y - p, x, y + p,
        x - p, y, x + p, y
    };
    return gen_buffer(sizeof(data), data);
}

GLuint gen_wireframe_buffer(float x, float y, float z, float n) {
    float data[144];
    make_cube_wireframe(data, x, y, z, n);
    return gen_buffer(sizeof(data), data);
}

GLuint gen_cube_buffer(float x, float y, float z, float n, int w) {
    GLfloat *data = malloc_faces(8, 6);
    make_cube(data, 1, 1, 1, 1, 1, 1, x, y, z, n, w);
    return gen_faces(8, 6, data);
}

GLuint gen_plant_buffer(float x, float y, float z, float n, int w) {
    GLfloat *data = malloc_faces(8, 4);
    float rotation = simplex3(x, y, z, 4, 0.5, 2) * 360;
    make_plant(data, x, y, z, n, w, rotation);
    return gen_faces(8, 4, data);
}

GLuint gen_player_buffer(float x, float y, float z, float rx, float ry) {
    GLfloat *data = malloc_faces(8, 6);
    make_player(data, x, y, z, rx, ry);
    return gen_faces(8, 6, data);
}

GLuint gen_text_buffer(float x, float y, float n, char *text) {
    int length = strlen(text);
    GLfloat *data = malloc_faces(4, length);
    for (int i = 0; i < length; i++) {
        make_character(data + i * 24, x, y, n / 2, n, text[i]);
        x += n;
    }
    return gen_faces(4, length, data);
}

void draw_triangles_3d(Attrib *attrib, GLuint buffer, int count) {
    glBindBuffer(GL_ARRAY_BUFFER, buffer);
    glEnableVertexAttribArray(attrib->position);
    glEnableVertexAttribArray(attrib->normal);
    glEnableVertexAttribArray(attrib->uv);
    glVertexAttribPointer(attrib->position, 3, GL_FLOAT, GL_FALSE,
        sizeof(GLfloat) * 8, 0);
    glVertexAttribPointer(attrib->normal, 3, GL_FLOAT, GL_FALSE,
        sizeof(GLfloat) * 8, (GLvoid *)(sizeof(GLfloat) * 3));
    glVertexAttribPointer(attrib->uv, 2, GL_FLOAT, GL_FALSE,
        sizeof(GLfloat) * 8, (GLvoid *)(sizeof(GLfloat) * 6));
    glDrawArrays(GL_TRIANGLES, 0, count);
    glDisableVertexAttribArray(attrib->position);
    glDisableVertexAttribArray(attrib->normal);
    glDisableVertexAttribArray(attrib->uv);
    glBindBuffer(GL_ARRAY_BUFFER, 0);
}

void draw_triangles_2d(Attrib *attrib, GLuint buffer, int count) {
    glBindBuffer(GL_ARRAY_BUFFER, buffer);
    glEnableVertexAttribArray(attrib->position);
    glEnableVertexAttribArray(attrib->uv);
    glVertexAttribPointer(attrib->position, 2, GL_FLOAT, GL_FALSE,
        sizeof(GLfloat) * 4, 0);
    glVertexAttribPointer(attrib->uv, 2, GL_FLOAT, GL_FALSE,
        sizeof(GLfloat) * 4, (GLvoid *)(sizeof(GLfloat) * 2));
    glDrawArrays(GL_TRIANGLES, 0, count);
    glDisableVertexAttribArray(attrib->position);
    glDisableVertexAttribArray(attrib->uv);
    glBindBuffer(GL_ARRAY_BUFFER, 0);
}

void draw_lines(Attrib *attrib, GLuint buffer, int components, int count) {
    glBindBuffer(GL_ARRAY_BUFFER, buffer);
    glEnableVertexAttribArray(attrib->position);
    glVertexAttribPointer(
        attrib->position, components, GL_FLOAT, GL_FALSE, 0, 0);
    glDrawArrays(GL_LINES, 0, count);
    glDisableVertexAttribArray(attrib->position);
    glBindBuffer(GL_ARRAY_BUFFER, 0);
}

void draw_chunk(Attrib *attrib, Chunk *chunk) {
    draw_triangles_3d(attrib, chunk->buffer, chunk->faces * 6);
}

void draw_item(Attrib *attrib, GLuint buffer, int count) {
    draw_triangles_3d(attrib, buffer, count);
}

void draw_text(Attrib *attrib, GLuint buffer, int length) {
    glEnable(GL_BLEND);
    glBlendFunc(GL_SRC_ALPHA, GL_ONE_MINUS_SRC_ALPHA);
    draw_triangles_2d(attrib, buffer, length * 6);
    glDisable(GL_BLEND);
}

void draw_cube(Attrib *attrib, GLuint buffer) {
    draw_item(attrib, buffer, 36);
}

void draw_plant(Attrib *attrib, GLuint buffer) {
    draw_item(attrib, buffer, 24);
}

void draw_player(Attrib *attrib, Player *player) {
    draw_cube(attrib, player->buffer);
}

void print(
    Attrib *attrib, int justify,
    float x, float y, float n, char *text)
{
    int length = strlen(text);
    x -= n * justify * (length - 1) / 2;
    GLuint buffer = gen_text_buffer(x, y, n, text);
    draw_text(attrib, buffer, length);
    del_buffer(buffer);
}

Player *find_player(Player *players, int player_count, int id) {
    for (int i = 0; i < player_count; i++) {
        Player *player = players + i;
        if (player->id == id) {
            return player;
        }
    }
    return 0;
}

void update_player(Player *player,
    float x, float y, float z, float rx, float ry, int interpolate)
{
    if (interpolate) {
        State *s1 = &player->state1;
        State *s2 = &player->state2;
        memcpy(s1, s2, sizeof(State));
        s2->x = x; s2->y = y; s2->z = z; s2->rx = rx; s2->ry = ry;
        s2->t = glfwGetTime();
        if (s2->rx - s1->rx > PI) {
            s1->rx += 2 * PI;
        }
        if (s1->rx - s2->rx > PI) {
            s1->rx -= 2 * PI;
        }
    }
    else {
        State *s = &player->state;
        s->x = x; s->y = y + 0.1; s->z = z; s->rx = rx; s->ry = ry;
        del_buffer(player->buffer);
        player->buffer = gen_player_buffer(s->x, s->y, s->z, s->rx, s->ry);
    }
}

void interpolate_player(Player *player) {
    State *s1 = &player->state1;
    State *s2 = &player->state2;
    float t1 = s2->t - s1->t;
    float t2 = glfwGetTime() - s2->t;
    t1 = MIN(t1, 1);
    t1 = MAX(t1, 0.1);
    float p = MIN(t2 / t1, 1);
    update_player(
        player,
        s1->x + (s2->x - s1->x) * p,
        s1->y + (s2->y - s1->y) * p,
        s1->z + (s2->z - s1->z) * p,
        s1->rx + (s2->rx - s1->rx) * p,
        s1->ry + (s2->ry - s1->ry) * p,
        0);
}

void delete_player(Player *players, int *player_count, int id) {
    Player *player = find_player(players, *player_count, id);
    if (!player) {
        return;
    }
    int count = *player_count;
    del_buffer(player->buffer);
    Player *other = players + (--count);
    memcpy(player, other, sizeof(Player));
    *player_count = count;
}

Chunk *find_chunk(Chunk *chunks, int chunk_count, int p, int q) {
    for (int i = 0; i < chunk_count; i++) {
        Chunk *chunk = chunks + i;
        if (chunk->p == p && chunk->q == q) {
            return chunk;
        }
    }
    return 0;
}

int chunk_distance(Chunk *chunk, int p, int q) {
    int dp = ABS(chunk->p - p);
    int dq = ABS(chunk->q - q);
    return MAX(dp, dq);
}

int chunk_visible(Chunk *chunk, float *matrix) {
    for (int dp = 0; dp <= 1; dp++) {
        for (int dq = 0; dq <= 1; dq++) {
            for (int y = 0; y < 128; y += 16) {
                float vec[4] = {
                    (chunk->p + dp) * CHUNK_SIZE - dp,
                    y,
                    (chunk->q + dq) * CHUNK_SIZE - dq,
                    1};
                mat_vec_multiply(vec, matrix, vec);
                if (vec[3] >= 0) {
                    return 1;
                }
            }
        }
    }
    return 0;
}

int highest_block(Chunk *chunks, int chunk_count, float x, float z) {
    int result = -1;
    int nx = roundf(x);
    int nz = roundf(z);
    int p = chunked(x);
    int q = chunked(z);
    Chunk *chunk = find_chunk(chunks, chunk_count, p, q);
    if (chunk) {
        Map *map = &chunk->map;
        MAP_FOR_EACH(map, e) {
            if (is_obstacle(e->w) && e->x == nx && e->z == nz) {
                result = MAX(result, e->y);
            }
        } END_MAP_FOR_EACH;
    }
    return result;
}

int _hit_test(
    Map *map, float max_distance, int previous,
    float x, float y, float z,
    float vx, float vy, float vz,
    int *hx, int *hy, int *hz)
{
    int m = 8;
    int px = 0;
    int py = 0;
    int pz = 0;
    for (int i = 0; i < max_distance * m; i++) {
        int nx = roundf(x);
        int ny = roundf(y);
        int nz = roundf(z);
        if (nx != px || ny != py || nz != pz) {
            int hw = map_get(map, nx, ny, nz);
            if (hw > 0) {
                if (previous) {
                    *hx = px; *hy = py; *hz = pz;
                }
                else {
                    *hx = nx; *hy = ny; *hz = nz;
                }
                return hw;
            }
            px = nx; py = ny; pz = nz;
        }
        x += vx / m; y += vy / m; z += vz / m;
    }
    return 0;
}

int hit_test(
    Chunk *chunks, int chunk_count, int previous,
    float x, float y, float z, float rx, float ry,
    int *bx, int *by, int *bz)
{
    int result = 0;
    float best = 0;
    int p = chunked(x);
    int q = chunked(z);
    float vx, vy, vz;
    get_sight_vector(rx, ry, &vx, &vy, &vz);
    for (int i = 0; i < chunk_count; i++) {
        Chunk *chunk = chunks + i;
        if (chunk_distance(chunk, p, q) > 1) {
            continue;
        }
        int hx, hy, hz;
        int hw = _hit_test(&chunk->map, 8, previous,
            x, y, z, vx, vy, vz, &hx, &hy, &hz);
        if (hw > 0) {
            float d = sqrtf(
                powf(hx - x, 2) + powf(hy - y, 2) + powf(hz - z, 2));
            if (best == 0 || d < best) {
                best = d;
                *bx = hx; *by = hy; *bz = hz;
                result = hw;
            }
        }
    }
    return result;
}

int collide(
    Chunk *chunks, int chunk_count,
    int height, float *x, float *y, float *z)
{
    int result = 0;
    int p = chunked(*x);
    int q = chunked(*z);
    Chunk *chunk = find_chunk(chunks, chunk_count, p, q);
    if (!chunk) {
        return result;
    }
    Map *map = &chunk->map;
    int nx = roundf(*x);
    int ny = roundf(*y);
    int nz = roundf(*z);
    float px = *x - nx;
    float py = *y - ny;
    float pz = *z - nz;
    float pad = 0.25;
    for (int dy = 0; dy < height; dy++) {
        if (px < -pad && is_obstacle(map_get(map, nx - 1, ny - dy, nz))) {
            *x = nx - pad;
        }
        if (px > pad && is_obstacle(map_get(map, nx + 1, ny - dy, nz))) {
            *x = nx + pad;
        }
        if (py < -pad && is_obstacle(map_get(map, nx, ny - dy - 1, nz))) {
            *y = ny - pad;
            result = 1;
        }
        if (py > pad && is_obstacle(map_get(map, nx, ny - dy + 1, nz))) {
            *y = ny + pad;
            result = 1;
        }
        if (pz < -pad && is_obstacle(map_get(map, nx, ny - dy, nz - 1))) {
            *z = nz - pad;
        }
        if (pz > pad && is_obstacle(map_get(map, nx, ny - dy, nz + 1))) {
            *z = nz + pad;
        }
    }
    return result;
}

int player_intersects_block(
    int height,
    float x, float y, float z,
    int hx, int hy, int hz)
{
    int nx = roundf(x);
    int ny = roundf(y);
    int nz = roundf(z);
    for (int i = 0; i < height; i++) {
        if (nx == hx && ny - i == hy && nz == hz) {
            return 1;
        }
    }
    return 0;
}

void exposed_faces(
    Map *map, int x, int y, int z,
    int *f1, int *f2, int *f3, int *f4, int *f5, int *f6)
{
    *f1 = is_transparent(map_get(map, x - 1, y, z));
    *f2 = is_transparent(map_get(map, x + 1, y, z));
    *f3 = is_transparent(map_get(map, x, y + 1, z));
    *f4 = is_transparent(map_get(map, x, y - 1, z)) && (y > 0);
    *f5 = is_transparent(map_get(map, x, y, z - 1));
    *f6 = is_transparent(map_get(map, x, y, z + 1));
}

void gen_chunk_buffer(Chunk *chunk) {
    Map *map = &chunk->map;

    int faces = 0;
    MAP_FOR_EACH(map, e) {
        if (e->w <= 0) {
            continue;
        }
        int f1, f2, f3, f4, f5, f6;
        exposed_faces(map, e->x, e->y, e->z, &f1, &f2, &f3, &f4, &f5, &f6);
        int total = f1 + f2 + f3 + f4 + f5 + f6;
        if (is_plant(e->w)) {
            total = total ? 4 : 0;
        }
        faces += total;
    } END_MAP_FOR_EACH;

    GLfloat *data = malloc_faces(8, faces);
    int offset = 0;
    MAP_FOR_EACH(map, e) {
        if (e->w <= 0) {
            continue;
        }
        int f1, f2, f3, f4, f5, f6;
        exposed_faces(map, e->x, e->y, e->z, &f1, &f2, &f3, &f4, &f5, &f6);
        int total = f1 + f2 + f3 + f4 + f5 + f6;
        if (is_plant(e->w)) {
            total = total ? 4 : 0;
        }
        if (total == 0) {
            continue;
        }
        if (is_plant(e->w)) {
            float rotation = simplex3(e->x, e->y, e->z, 4, 0.5, 2) * 360;
            make_plant(
                data + offset,
                e->x, e->y, e->z, 0.5, e->w, rotation);
        }
        else {
            make_cube(
                data + offset,
                f1, f2, f3, f4, f5, f6,
                e->x, e->y, e->z, 0.5, e->w);
        }
        offset += total * 48;
    } END_MAP_FOR_EACH;

    del_buffer(chunk->buffer);
    chunk->buffer = gen_faces(8, faces, data);
    chunk->faces = faces;
    chunk->dirty = 0;
}

void create_chunk(Chunk *chunk, int p, int q) {
    chunk->p = p;
    chunk->q = q;
    chunk->faces = 0;
    chunk->dirty = 1;
    chunk->buffer = 0;
    Map *map = &chunk->map;
    map_alloc(map);
    create_world(map, p, q);
    db_load_map(map, p, q);
    gen_chunk_buffer(chunk);
    int key = db_get_key(p, q);
    client_chunk(p, q, key);
}

void ensure_chunks(
    Chunk *chunks, int *chunk_count,
    float x, float y, float z, int force)
{
    int p = chunked(x);
    int q = chunked(z);
    int count = *chunk_count;
    if (follow < 0) {
        for (int i = 0; i < count; i++) {
            Chunk *chunk = chunks + i;
            if (chunk_distance(chunk, p, q) >= DELETE_CHUNK_RADIUS) {
                map_free(&chunk->map);
                del_buffer(chunk->buffer);
                Chunk *other = chunks + (--count);
                memcpy(chunk, other, sizeof(Chunk));
            }
        }
    }
    int rings = force ? 1 : CREATE_CHUNK_RADIUS;
    int generated = 0;
    for (int ring = 0; ring <= rings; ring++) {
        for (int dp = -ring; dp <= ring; dp++) {
            for (int dq = -ring; dq <= ring; dq++) {
                if (ring != MAX(ABS(dp), ABS(dq))) {
                    continue;
                }
                if (!force && generated && ring > 1) {
                    continue;
                }
                int a = p + dp;
                int b = q + dq;
                Chunk *chunk = find_chunk(chunks, count, a, b);
                if (chunk) {
                    if (chunk->dirty) {
                        gen_chunk_buffer(chunk);
                        generated++;
                    }
                }
                else {
                    if (count < MAX_CHUNKS) {
                        create_chunk(chunks + count, a, b);
                        generated++;
                        count++;
                    }
                }
            }
        }
    }
    *chunk_count = count;
}

void _set_block(
    Chunk *chunks, int chunk_count,
    int p, int q, int x, int y, int z, int w)
{
    Chunk *chunk = find_chunk(chunks, chunk_count, p, q);
    if (chunk) {
        Map *map = &chunk->map;
        if (map_get(map, x, y, z) != w) {
            map_set(map, x, y, z, w);
            chunk->dirty = 1;
        }
    }
    db_insert_block(p, q, x, y, z, w);
}

void set_block(
    Chunk *chunks, int chunk_count,
    int x, int y, int z, int w)
{
    int p = chunked(x);
    int q = chunked(z);
    _set_block(chunks, chunk_count, p, q, x, y, z, w);
    if (chunked(x - 1) != p) {
        _set_block(chunks, chunk_count, p - 1, q, x, y, z, -w);
    }
    if (chunked(x + 1) != p) {
        _set_block(chunks, chunk_count, p + 1, q, x, y, z, -w);
    }
    if (chunked(z - 1) != q) {
        _set_block(chunks, chunk_count, p, q - 1, x, y, z, -w);
    }
    if (chunked(z + 1) != q) {
        _set_block(chunks, chunk_count, p, q + 1, x, y, z, -w);
    }
    client_block(x, y, z, w);
}

int get_block(
    Chunk *chunks, int chunk_count,
    int x, int y, int z)
{
    int p = chunked(x);
    int q = chunked(z);
    Chunk *chunk = find_chunk(chunks, chunk_count, p, q);
    if (chunk) {
        Map *map = &chunk->map;
        return map_get(map, x, y, z);
    }
    return 0;
}

void on_key(GLFWwindow *window, int key, int scancode, int action, int mods) {
    if (action != GLFW_PRESS) {
        return;
    }
    if (key == GLFW_KEY_ESCAPE) {
        if (typing) {
            typing = 0;
        }
        else if (exclusive) {
            exclusive = 0;
            glfwSetInputMode(window, GLFW_CURSOR, GLFW_CURSOR_NORMAL);
        }
    }
    if (key == GLFW_KEY_ENTER) {
        if (typing) {
            typing = 0;
            client_talk(typing_buffer);
        }
        else {
            if (mods & GLFW_MOD_SUPER) {
                right_click = 1;
            }
            else {
                left_click = 1;
            }
        }
    }
    if (key == GLFW_KEY_BACKSPACE) {
        if (typing) {
            int n = strlen(typing_buffer);
            if (n > 0) {
                typing_buffer[n - 1] = '\0';
            }
        }
    }
    if (!typing) {
        if (key == CRAFT_KEY_FLY) {
            flying = !flying;
        }
        if (key == CRAFT_KEY_TELEPORT) {
            teleport = 1;
        }
        if (key >= '1' && key <= '9') {
            block_type = key - '1' + 1;
        }
        if (key == '0') {
            block_type = 10;
        }
        if (key == CRAFT_KEY_BLOCK_TYPE) {
            block_type = block_type % 14 + 1;
        }
    }
}

void on_char(GLFWwindow *window, unsigned int u) {
    if (typing) {
        if (u >= 32 && u < 128) {
            char c = (char)u;
            int n = strlen(typing_buffer);
            if (n < TEXT_BUFFER_SIZE - 1) {
                typing_buffer[n] = c;
                typing_buffer[n + 1] = '\0';
            }
        }
    }
    else {
        if (u == CRAFT_KEY_CHAT) {
            typing = 1;
            typing_buffer[0] = '\0';
        }
        if (u == CRAFT_KEY_COMMAND) {
            typing = 1;
            typing_buffer[0] = '/';
            typing_buffer[1] = '\0';
        }
    }
}

void on_scroll(GLFWwindow *window, double xdelta, double ydelta) {
    static double ypos = 0;
    ypos += ydelta;
    if (ypos < -SCROLL_THRESHOLD) {
        block_type++;
        if (block_type > 14) {
            block_type = 1;
        }
        ypos = 0;
    }
    if (ypos > SCROLL_THRESHOLD) {
        block_type--;
        if (block_type < 1) {
            block_type = 14;
        }
        ypos = 0;
    }
}

void on_mouse_button(GLFWwindow *window, int button, int action, int mods) {
    if (action != GLFW_PRESS) {
        return;
    }
    if (button == GLFW_MOUSE_BUTTON_LEFT) {
        if (exclusive) {
            if (mods & GLFW_MOD_SUPER) {
                right_click = 1;
            }
            else {
                left_click = 1;
            }
        }
        else {
            exclusive = 1;
            glfwSetInputMode(window, GLFW_CURSOR, GLFW_CURSOR_DISABLED);
        }
    }
    if (button == GLFW_MOUSE_BUTTON_RIGHT) {
        if (exclusive) {
            right_click = 1;
        }
    }
    if (button == GLFW_MOUSE_BUTTON_MIDDLE) {
        if (exclusive) {
            middle_click = 1;
        }
    }
}

void create_window() {
    int width = WINDOW_WIDTH;
    int height = WINDOW_HEIGHT;
    GLFWmonitor *monitor = NULL;
    if (FULLSCREEN) {
        int mode_count;
        monitor = glfwGetPrimaryMonitor();
        const GLFWvidmode *modes = glfwGetVideoModes(monitor, &mode_count);
        width = modes[mode_count - 1].width;
        height = modes[mode_count - 1].height;
    }
    window = glfwCreateWindow(width, height, "Craft", monitor, NULL);
}

int main(int argc, char **argv) {
    srand(time(NULL));
    rand();
    if (argc == 2 || argc == 3) {
        char *hostname = argv[1];
        int port = DEFAULT_PORT;
        if (argc == 3) {
            port = atoi(argv[2]);
        }
        if (USE_CACHE) {
            char path[1024];
            snprintf(path, 1024, "cache.%s.%d.db", hostname, port);
            db_enable();
            if (db_init(path)) {
                return -1;
            }
        }
        client_enable();
        client_connect(hostname, port);
        client_start();
    }
    else {
        db_enable();
        if (db_init(DB_PATH)) {
            return -1;
        }
    }
    if (!glfwInit()) {
        return -1;
    }
    create_window();
    if (!window) {
        glfwTerminate();
        return -1;
    }
    glfwMakeContextCurrent(window);
    glfwSwapInterval(VSYNC);
    glfwSetInputMode(window, GLFW_CURSOR, GLFW_CURSOR_DISABLED);
    glfwSetKeyCallback(window, on_key);
    glfwSetCharCallback(window, on_char);
    glfwSetMouseButtonCallback(window, on_mouse_button);
    glfwSetScrollCallback(window, on_scroll);

    #ifndef __APPLE__
        if (glewInit() != GLEW_OK) {
            return -1;
        }
    #endif

    glEnable(GL_CULL_FACE);
    glEnable(GL_DEPTH_TEST);
    glLogicOp(GL_INVERT);
    glClearColor(0.53, 0.81, 0.92, 1.00);

    GLuint texture;
    glGenTextures(1, &texture);
    glActiveTexture(GL_TEXTURE0);
    glBindTexture(GL_TEXTURE_2D, texture);
    glTexParameteri(GL_TEXTURE_2D, GL_TEXTURE_MIN_FILTER, GL_NEAREST);
    glTexParameteri(GL_TEXTURE_2D, GL_TEXTURE_MAG_FILTER, GL_NEAREST);
    load_png_texture("texture.png");

    GLuint font;
    glGenTextures(1, &font);
    glActiveTexture(GL_TEXTURE1);
    glBindTexture(GL_TEXTURE_2D, font);
    glTexParameteri(GL_TEXTURE_2D, GL_TEXTURE_MIN_FILTER, GL_LINEAR);
    glTexParameteri(GL_TEXTURE_2D, GL_TEXTURE_MAG_FILTER, GL_LINEAR);
    load_png_texture("font.png");

    Attrib block_attrib = {0, 0, 0};
    Attrib line_attrib = {0, 0, 0};
    Attrib text_attrib = {0, 0, 0};

    GLuint block_program = load_program(
        "shaders/block_vertex.glsl", "shaders/block_fragment.glsl");
    block_attrib.position = glGetAttribLocation(block_program, "position");
    block_attrib.normal = glGetAttribLocation(block_program, "normal");
    block_attrib.uv = glGetAttribLocation(block_program, "uv");
    GLuint matrix_loc = glGetUniformLocation(block_program, "matrix");
    GLuint sampler_loc = glGetUniformLocation(block_program, "sampler");
    GLuint camera_loc = glGetUniformLocation(block_program, "camera");
    GLuint timer_loc = glGetUniformLocation(block_program, "timer");

    GLuint line_program = load_program(
        "shaders/line_vertex.glsl", "shaders/line_fragment.glsl");
    line_attrib.position = glGetAttribLocation(line_program, "position");
    GLuint line_matrix_loc = glGetUniformLocation(line_program, "matrix");

    GLuint text_program = load_program(
        "shaders/text_vertex.glsl", "shaders/text_fragment.glsl");
    text_attrib.position = glGetAttribLocation(text_program, "position");
    text_attrib.uv = glGetAttribLocation(text_program, "uv");
    GLuint text_matrix_loc = glGetUniformLocation(text_program, "matrix");
    GLuint text_sampler_loc = glGetUniformLocation(text_program, "sampler");

    GLuint item_buffer = 0;
    int previous_block_type = 0;
    char messages[MAX_MESSAGES][TEXT_BUFFER_SIZE] = {0};
    int message_index = 0;
    double last_commit = glfwGetTime();
    double last_update = glfwGetTime();

    Chunk chunks[MAX_CHUNKS];
    int chunk_count = 0;

    Player me;
    me.id = 0;
    me.buffer = 0;

    Player players[MAX_PLAYERS];
    int player_count = 0;

    FPS fps = {0, 0, 0};
    float matrix[16];
    float x = (rand_double() - 0.5) * 10000;
    float z = (rand_double() - 0.5) * 10000;
    float y = 0;
    float dy = 0;
    float rx = 0;
    float ry = 0;
    double px = 0;
    double py = 0;

    int loaded = db_load_state(&x, &y, &z, &rx, &ry);
    ensure_chunks(chunks, &chunk_count, x, y, z, 1);
    if (!loaded) {
        y = highest_block(chunks, chunk_count, x, z) + 2;
    }

    glfwGetCursorPos(window, &px, &py);
    double previous = glfwGetTime();
    while (!glfwWindowShouldClose(window)) {
        int width, height;
        glfwGetFramebufferSize(window, &width, &height);
        glViewport(0, 0, width, height);

        update_fps(&fps);
        double now = glfwGetTime();
        double dt = MIN(now - previous, 0.2);
        previous = now;

        if (now - last_commit > COMMIT_INTERVAL) {
            last_commit = now;
            db_commit();
        }

        if (exclusive && (px || py)) {
            double mx, my;
            glfwGetCursorPos(window, &mx, &my);
            float m = 0.0025;
            rx += (mx - px) * m;
            ry -= (my - py) * m;
            if (rx < 0) {
                rx += RADIANS(360);
            }
            if (rx >= RADIANS(360)){
                rx -= RADIANS(360);
            }
            ry = MAX(ry, -RADIANS(90));
            ry = MIN(ry, RADIANS(90));
            px = mx;
            py = my;
        }
        else {
            glfwGetCursorPos(window, &px, &py);
        }

        int sz = 0;
        int sx = 0;
        if (!typing) {
            float m = dt * 1.0;
            ortho = glfwGetKey(window, CRAFT_KEY_ORTHO);
            fov = glfwGetKey(window, CRAFT_KEY_ZOOM) ? 15.0 : 65.0;
            if (glfwGetKey(window, CRAFT_KEY_QUIT)) break;
            if (glfwGetKey(window, CRAFT_KEY_FORWARD)) sz--;
            if (glfwGetKey(window, CRAFT_KEY_BACKWARD)) sz++;
            if (glfwGetKey(window, CRAFT_KEY_LEFT)) sx--;
            if (glfwGetKey(window, CRAFT_KEY_RIGHT)) sx++;
            if (glfwGetKey(window, GLFW_KEY_LEFT)) rx -= m;
            if (glfwGetKey(window, GLFW_KEY_RIGHT)) rx += m;
            if (glfwGetKey(window, GLFW_KEY_UP)) ry += m;
            if (glfwGetKey(window, GLFW_KEY_DOWN)) ry -= m;
        }
        float vx, vy, vz;
        get_motion_vector(flying, sz, sx, rx, ry, &vx, &vy, &vz);
        if (!typing) {
            if (glfwGetKey(window, CRAFT_KEY_JUMP)) {
                if (flying) {
                    vy = 1;
                }
                else if (dy == 0) {
                    dy = 8;
                }
            }
            if (glfwGetKey(window, CRAFT_KEY_XM)) {
                vx = -1; vy = 0; vz = 0;
            }
            if (glfwGetKey(window, CRAFT_KEY_XP)) {
                vx = 1; vy = 0; vz = 0;
            }
            if (glfwGetKey(window, CRAFT_KEY_YM)) {
                vx = 0; vy = -1; vz = 0;
            }
            if (glfwGetKey(window, CRAFT_KEY_YP)) {
                vx = 0; vy = 1; vz = 0;
            }
            if (glfwGetKey(window, CRAFT_KEY_ZM)) {
                vx = 0; vy = 0; vz = -1;
            }
            if (glfwGetKey(window, CRAFT_KEY_ZP)) {
                vx = 0; vy = 0; vz = 1;
            }
        }
        float speed = flying ? 20 : 5;
        int step = 8;
        float ut = dt / step;
        vx = vx * ut * speed;
        vy = vy * ut * speed;
        vz = vz * ut * speed;
        for (int i = 0; i < step; i++) {
            if (flying) {
                dy = 0;
            }
            else {
                dy -= ut * 25;
                dy = MAX(dy, -250);
            }
            x += vx;
            y += vy + dy * ut;
            z += vz;
            if (collide(chunks, chunk_count, 2, &x, &y, &z)) {
                dy = 0;
            }
        }
        if (y < 0) {
            y = highest_block(chunks, chunk_count, x, z) + 2;
        }

        if (left_click) {
            left_click = 0;
            int hx, hy, hz;
            int hw = hit_test(chunks, chunk_count, 0, x, y, z, rx, ry,
                &hx, &hy, &hz);
            if (hy > 0 && hy < 256 && is_destructable(hw)) {
                set_block(chunks, chunk_count, hx, hy, hz, 0);
                int above = get_block(chunks, chunk_count, hx, hy + 1, hz);
                if (is_plant(above)) {
                    set_block(chunks, chunk_count, hx, hy + 1, hz, 0);
                }
            }
        }

        if (right_click) {
            right_click = 0;
            int hx, hy, hz;
            int hw = hit_test(chunks, chunk_count, 1, x, y, z, rx, ry,
                &hx, &hy, &hz);
            if (hy > 0 && hy < 256 && is_obstacle(hw)) {
                if (!player_intersects_block(2, x, y, z, hx, hy, hz)) {
                    set_block(chunks, chunk_count, hx, hy, hz, block_type);
                }
            }
        }

        if (middle_click) {
            middle_click = 0;
            int hx, hy, hz;
            int hw = hit_test(chunks, chunk_count, 0, x, y, z, rx, ry,
                &hx, &hy, &hz);
            if (is_selectable(hw)) {
                block_type = hw;
            }
        }

        if (teleport) {
            teleport = 0;
            if (player_count) {
<<<<<<< HEAD
                follow = (follow + 1) % player_count;
                Player *player = players + follow;
                ensure_chunks(chunks, &chunk_count,
                    player->x, player->y, player->z, 1);
            }
            else {
                follow = -1;
=======
                int index = rand_int(player_count);
                Player *player = players + index;
                State *s = &player->state;
                x = s->x; y = s->y; z = s->z;
                rx = s->rx; ry = s->ry;
                ensure_chunks(chunks, &chunk_count, x, y, z, 1);
>>>>>>> db7b2494
            }
        }

        char buffer[RECV_BUFFER_SIZE];
        int count = 0;
        while (count < 1024 && client_recv(buffer, RECV_BUFFER_SIZE)) {
            count++;
            float ux, uy, uz, urx, ury;
            if (sscanf(buffer, "U,%*d,%f,%f,%f,%f,%f",
                &ux, &uy, &uz, &urx, &ury) == 5)
            {
                x = ux; y = uy; z = uz; rx = urx; ry = ury;
                ensure_chunks(chunks, &chunk_count, x, y, z, 1);
            }
            int bp, bq, bx, by, bz, bw;
            if (sscanf(buffer, "B,%d,%d,%d,%d,%d,%d",
                &bp, &bq, &bx, &by, &bz, &bw) == 6)
            {
                _set_block(chunks, chunk_count, bp, bq, bx, by, bz, bw);
                if (player_intersects_block(2, x, y, z, bx, by, bz)) {
                    y = highest_block(chunks, chunk_count, x, z) + 2;
                }
            }
            int pid;
            float px, py, pz, prx, pry;
            if (sscanf(buffer, "P,%d,%f,%f,%f,%f,%f",
                &pid, &px, &py, &pz, &prx, &pry) == 6)
            {
                Player *player = find_player(players, player_count, pid);
                if (!player && player_count < MAX_PLAYERS) {
                    player = players + player_count;
                    player_count++;
                    player->id = pid;
                    player->buffer = 0;
                    update_player(player, px, py, pz, prx, pry, 1); // twice
                }
                if (player) {
                    update_player(player, px, py, pz, prx, pry, 1);
                }
            }
            if (sscanf(buffer, "D,%d", &pid) == 1) {
                delete_player(players, &player_count, pid);
            }
            int kp, kq, key;
            if (sscanf(buffer, "K,%d,%d,%d", &kp, &kq, &key) == 3) {
                db_set_key(kp, kq, key);
            }
            if (buffer[0] == 'T' && buffer[1] == ',') {
                char *text = buffer + 2;
                printf("%s\n", text);
                snprintf(
                    messages[message_index], TEXT_BUFFER_SIZE, "%s", text);
                message_index = (message_index + 1) % MAX_MESSAGES;
            }
        }

        if (now - last_update > 0.1) {
            last_update = now;
            client_position(x, y, z, rx, ry);
        }

        int p = chunked(x);
        int q = chunked(z);
        ensure_chunks(chunks, &chunk_count, x, y, z, 0);
        update_player(&me, x, y, z, rx, ry, 0);

        // RENDER 3-D SCENE //

        glClear(GL_COLOR_BUFFER_BIT);
        glClear(GL_DEPTH_BUFFER_BIT);
        set_matrix_3d(matrix, width, height, x, y, z, rx, ry, fov, ortho);

        // render chunks
        glUseProgram(block_program);
        glUniformMatrix4fv(matrix_loc, 1, GL_FALSE, matrix);
        glUniform3f(camera_loc, x, y, z);
        glUniform1i(sampler_loc, 0);
        glUniform1f(timer_loc, glfwGetTime());
        for (int i = 0; i < chunk_count; i++) {
            Chunk *chunk = chunks + i;
            if (chunk_distance(chunk, p, q) > RENDER_CHUNK_RADIUS) {
                continue;
            }
            if (y < 100 && !chunk_visible(chunk, matrix)) {
                continue;
            }
            draw_chunk(&block_attrib, chunk);
        }

        // render players
        // draw_player(&block_attrib, &me);
        for (int i = 0; i < player_count; i++) {
            Player *player = players + i;
            interpolate_player(player);
            draw_player(&block_attrib, player);
        }

        // render focused block wireframe
        int hx, hy, hz;
        int hw = hit_test(
            chunks, chunk_count, 0, x, y, z, rx, ry, &hx, &hy, &hz);
        if (is_obstacle(hw)) {
            glUseProgram(line_program);
            glLineWidth(1);
            glEnable(GL_COLOR_LOGIC_OP);
            glUniformMatrix4fv(line_matrix_loc, 1, GL_FALSE, matrix);
            GLuint wireframe_buffer = gen_wireframe_buffer(hx, hy, hz, 0.53);
            draw_lines(&line_attrib, wireframe_buffer, 3, 48);
            del_buffer(wireframe_buffer);
            glDisable(GL_COLOR_LOGIC_OP);
        }

        // RENDER 2-D HUD PARTS //

        glClear(GL_DEPTH_BUFFER_BIT);
        set_matrix_2d(matrix, width, height);

        // render crosshairs
        glUseProgram(line_program);
        glLineWidth(4);
        glEnable(GL_COLOR_LOGIC_OP);
        glUniformMatrix4fv(line_matrix_loc, 1, GL_FALSE, matrix);
        GLuint crosshair_buffer = gen_crosshair_buffer(width, height);
        draw_lines(&line_attrib, crosshair_buffer, 2, 4);
        del_buffer(crosshair_buffer);
        glDisable(GL_COLOR_LOGIC_OP);

        // render text
        glUseProgram(text_program);
        glUniformMatrix4fv(text_matrix_loc, 1, GL_FALSE, matrix);
        glUniform1i(text_sampler_loc, 1);
        char text_buffer[1024];
        float ts = 12;
        float tx = ts / 2;
        float ty = height - ts;
        snprintf(
            text_buffer, 1024, "(%d, %d) (%.2f, %.2f, %.2f) [%d, %d] %d",
            p, q, x, y, z, player_count, chunk_count, fps.fps);
        print(&text_attrib, LEFT, tx, ty, ts, text_buffer);
        for (int i = 0; i < MAX_MESSAGES; i++) {
            int index = (message_index + i) % MAX_MESSAGES;
            if (strlen(messages[index])) {
                ty -= ts * 2;
                print(&text_attrib, LEFT, tx, ty, ts, messages[index]);
            }
        }
        if (typing) {
            ty -= ts * 2;
            snprintf(text_buffer, 1024, "> %s", typing_buffer);
            print(&text_attrib, LEFT, tx, ty, ts, text_buffer);
        }

        // RENDER 3-D HUD PARTS //

        set_matrix_item(matrix, width, height);

        // render selected item
        if (block_type != previous_block_type) {
            previous_block_type = block_type;
            if (is_plant(block_type)) {
                del_buffer(item_buffer);
                item_buffer = gen_plant_buffer(0, 0, 0, 0.5, block_type);
            }
            else {
                del_buffer(item_buffer);
                item_buffer = gen_cube_buffer(0, 0, 0, 0.5, block_type);
            }
        }
        glUseProgram(block_program);
        glUniformMatrix4fv(matrix_loc, 1, GL_FALSE, matrix);
        glUniform3f(camera_loc, 0, 0, 5);
        glUniform1i(sampler_loc, 0);
        glUniform1f(timer_loc, glfwGetTime());
        if (is_plant(block_type)) {
            draw_plant(&block_attrib, item_buffer);
        }
        else {
            draw_cube(&block_attrib, item_buffer);
        }

        // RENDER PICTURE IN PICTURE
        if (follow >= 0 && follow < player_count) {
            float px, py, pz, prx, pry;
            Player *player = players + follow;
            px = player->x; py = player->y; pz = player->z;
            prx = player->rx; pry = player->ry;
            int pw = 256;
            int ph = 256;
            int pad = 3;
            int sw = pw + pad * 2;
            int sh = ph + pad * 2;

            glEnable(GL_SCISSOR_TEST);
            glScissor(width - sw - 32 + pad, 32 - pad, sw, sh);
            glClearColor(0, 0, 0, 1);
            glClear(GL_COLOR_BUFFER_BIT);
            glScissor(width - pw - 32, 32, pw, ph);
            glClearColor(0.53, 0.81, 0.92, 1.00);
            glClear(GL_COLOR_BUFFER_BIT);
            glDisable(GL_SCISSOR_TEST);

            glClear(GL_DEPTH_BUFFER_BIT);
            glViewport(width - pw - 32, 32, pw, ph);
            set_matrix_3d(matrix, pw, ph, px, py, pz, prx, pry, fov, ortho);

            // render chunks
            glUseProgram(block_program);
            glUniformMatrix4fv(matrix_loc, 1, GL_FALSE, matrix);
            glUniform3f(camera_loc, px, py, pz);
            glUniform1i(sampler_loc, 0);
            glUniform1f(timer_loc, glfwGetTime());
            for (int i = 0; i < chunk_count; i++) {
                Chunk *chunk = chunks + i;
                draw_chunk(&block_attrib, chunk);
            }

            // render players
            draw_player(&block_attrib, &me);
            for (int i = 0; i < player_count; i++) {
                Player *player = players + i;
                draw_player(&block_attrib, player);
            }
        }

        // swap buffers
        glfwSwapBuffers(window);
        glfwPollEvents();
    }
    db_save_state(x, y, z, rx, ry);
    db_close();
    glfwTerminate();
    client_stop();
    return 0;
}<|MERGE_RESOLUTION|>--- conflicted
+++ resolved
@@ -1104,22 +1104,13 @@
         if (teleport) {
             teleport = 0;
             if (player_count) {
-<<<<<<< HEAD
                 follow = (follow + 1) % player_count;
                 Player *player = players + follow;
-                ensure_chunks(chunks, &chunk_count,
-                    player->x, player->y, player->z, 1);
+                State *s = &player->state;
+                ensure_chunks(chunks, &chunk_count, s->x, s->y, s->z, 1);
             }
             else {
                 follow = -1;
-=======
-                int index = rand_int(player_count);
-                Player *player = players + index;
-                State *s = &player->state;
-                x = s->x; y = s->y; z = s->z;
-                rx = s->rx; ry = s->ry;
-                ensure_chunks(chunks, &chunk_count, x, y, z, 1);
->>>>>>> db7b2494
             }
         }
 
@@ -1300,12 +1291,12 @@
             draw_cube(&block_attrib, item_buffer);
         }
 
-        // RENDER PICTURE IN PICTURE
+        // RENDER PICTURE IN PICTURE //
+
         if (follow >= 0 && follow < player_count) {
-            float px, py, pz, prx, pry;
             Player *player = players + follow;
-            px = player->x; py = player->y; pz = player->z;
-            prx = player->rx; pry = player->ry;
+            State *s = &player->state;
+
             int pw = 256;
             int ph = 256;
             int pad = 3;
@@ -1323,12 +1314,13 @@
 
             glClear(GL_DEPTH_BUFFER_BIT);
             glViewport(width - pw - 32, 32, pw, ph);
-            set_matrix_3d(matrix, pw, ph, px, py, pz, prx, pry, fov, ortho);
+            set_matrix_3d(
+                matrix, pw, ph, s->x, s->y, s->z, s->rx, s->ry, fov, ortho);
 
             // render chunks
             glUseProgram(block_program);
             glUniformMatrix4fv(matrix_loc, 1, GL_FALSE, matrix);
-            glUniform3f(camera_loc, px, py, pz);
+            glUniform3f(camera_loc, s->x, s->y, s->z);
             glUniform1i(sampler_loc, 0);
             glUniform1f(timer_loc, glfwGetTime());
             for (int i = 0; i < chunk_count; i++) {
