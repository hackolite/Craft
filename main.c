#ifndef __APPLE_CC__
    #include <GL/glew.h>
#endif

#include <GLFW/glfw3.h>
#include <math.h>
#include <stdio.h>
#include <stdlib.h>
#include <string.h>
#include <time.h>
#include "client.h"
#include "common.h"
#include "cube.h"
#include "db.h"
#include "map.h"
#include "matrix.h"
#include "noise.h"
#include "config.h"
#include "util.h"
#include "world.h"

#define MAX_CHUNKS 1024
#define MAX_PLAYERS 128
#define CREATE_CHUNK_RADIUS 6
#define RENDER_CHUNK_RADIUS 6
#define DELETE_CHUNK_RADIUS 12
#define SCROLL_THRESHOLD 0.1
#define RECV_BUFFER_SIZE 1024
#define TEXT_BUFFER_SIZE 256
#define MAX_MESSAGES 4

static GLFWwindow *window;
static int exclusive = 1;
static int left_click = 0;
static int right_click = 0;
static int middle_click = 0;
static int teleport = 0;
static int flying = 0;
static int block_type = 1;
static int ortho = 0;
static float fov = 65.0;
static int typing = 0;
static char typing_buffer[TEXT_BUFFER_SIZE] = {0};

typedef struct {
    Map map;
    int p;
    int q;
    int faces;
    int dirty;
    GLuint position_buffer;
    GLuint normal_buffer;
    GLuint uv_buffer;
} Chunk;

typedef struct {
    int id;
    float x;
    float y;
    float z;
    float rx;
    float ry;
    GLuint position_buffer;
    GLuint normal_buffer;
    GLuint uv_buffer;
} Player;

int is_plant(int w) {
    return w > 16;
}

int is_obstacle(int w) {
    return w != 0 && w < 16;
}

int is_transparent(int w) {
    return w == 0 || w == 10 || w == 15 || is_plant(w);
}

int is_destructable(int w) {
    return w > 0 && w != 16;
}

int is_selectable(int w) {
    return w > 0 && w <= 11;
}

int chunked(float x) {
    return floorf(roundf(x) / CHUNK_SIZE);
}

void get_sight_vector(float rx, float ry, float *vx, float *vy, float *vz) {
    float m = cosf(ry);
    *vx = cosf(rx - RADIANS(90)) * m;
    *vy = sinf(ry);
    *vz = sinf(rx - RADIANS(90)) * m;
}

void get_motion_vector(int flying, int sz, int sx, float rx, float ry,
    float *vx, float *vy, float *vz) {
    *vx = 0; *vy = 0; *vz = 0;
    if (!sz && !sx) {
        return;
    }
    float strafe = atan2f(sz, sx);
    if (flying) {
        float m = cosf(ry);
        float y = sinf(ry);
        if (sx) {
            y = 0;
            m = 1;
        }
        if (sz > 0) {
            y = -y;
        }
        *vx = cosf(rx + strafe) * m;
        *vy = y;
        *vz = sinf(rx + strafe) * m;
    }
    else {
        *vx = cosf(rx + strafe);
        *vy = 0;
        *vz = sinf(rx + strafe);
    }
}

GLuint gen_crosshair_buffer(int width, int height) {
    int x = width / 2;
    int y = height / 2;
    int p = 10;
    float data[] = {
        x, y - p, x, y + p,
        x - p, y, x + p, y
    };
    GLuint buffer = gen_buffer(
        GL_ARRAY_BUFFER, sizeof(data), data
    );
    return buffer;
}

GLuint gen_wireframe_buffer(float x, float y, float z, float n) {
    float data[144];
    make_cube_wireframe(data, x, y, z, n);
    GLuint buffer = gen_buffer(
        GL_ARRAY_BUFFER, sizeof(data), data
    );
    return buffer;
}

void gen_cube_buffers(
    GLuint *position_buffer, GLuint *normal_buffer, GLuint *uv_buffer,
    float x, float y, float z, float n, int w)
{
    GLfloat *position_data, *normal_data, *uv_data;
    malloc_buffers(3, 6, &position_data, &normal_data, &uv_data);
    make_cube(
        position_data, normal_data, uv_data,
        1, 1, 1, 1, 1, 1,
        x, y, z, n, w);
    gen_buffers(
        3, 6, position_data, normal_data, uv_data,
        position_buffer, normal_buffer, uv_buffer);
}

void gen_plant_buffers(
    GLuint *position_buffer, GLuint *normal_buffer, GLuint *uv_buffer,
    float x, float y, float z, float n, int w)
{
    GLfloat *position_data, *normal_data, *uv_data;
    malloc_buffers(3, 4, &position_data, &normal_data, &uv_data);
    float rotation = simplex3(x, y, z, 4, 0.5, 2) * 360;
    make_plant(
        position_data, normal_data, uv_data,
        x, y, z, n, w, rotation);
    gen_buffers(
        3, 4, position_data, normal_data, uv_data,
        position_buffer, normal_buffer, uv_buffer);
}

void gen_player_buffers(
    GLuint *position_buffer, GLuint *normal_buffer, GLuint *uv_buffer,
    float x, float y, float z, float rx, float ry)
{
    GLfloat *position_data, *normal_data, *uv_data;
    malloc_buffers(3, 6, &position_data, &normal_data, &uv_data);
    make_player(
        position_data, normal_data, uv_data,
        x, y, z, rx, ry);
    gen_buffers(
        3, 6, position_data, normal_data, uv_data,
        position_buffer, normal_buffer, uv_buffer);
}

void gen_text_buffers(
    GLuint *position_buffer, GLuint *uv_buffer,
    float x, float y, float n, char *text)
{
    int length = strlen(text);
    GLfloat *position_data, *uv_data;
    malloc_buffers(2, length, &position_data, 0, &uv_data);
    for (int i = 0; i < length; i++) {
        make_character(
            position_data + i * 12,
            uv_data + i * 12,
            x, y, n / 2, n, text[i]);
        x += n;
    }
    gen_buffers(
        2, length, position_data, 0, uv_data,
        position_buffer, 0, uv_buffer);
}

void draw_chunk(
    Chunk *chunk, GLuint position_loc, GLuint normal_loc, GLuint uv_loc)
{
    glEnableVertexAttribArray(position_loc);
    glEnableVertexAttribArray(normal_loc);
    glEnableVertexAttribArray(uv_loc);
    glBindBuffer(GL_ARRAY_BUFFER, chunk->position_buffer);
    glVertexAttribPointer(position_loc, 3, GL_FLOAT, GL_FALSE, 0, 0);
    glBindBuffer(GL_ARRAY_BUFFER, chunk->normal_buffer);
    glVertexAttribPointer(normal_loc, 3, GL_FLOAT, GL_FALSE, 0, 0);
    glBindBuffer(GL_ARRAY_BUFFER, chunk->uv_buffer);
    glVertexAttribPointer(uv_loc, 2, GL_FLOAT, GL_FALSE, 0, 0);
    glBindBuffer(GL_ARRAY_BUFFER, 0);
    glDrawArrays(GL_TRIANGLES, 0, chunk->faces * 6);
    glDisableVertexAttribArray(position_loc);
    glDisableVertexAttribArray(normal_loc);
    glDisableVertexAttribArray(uv_loc);
}

void draw_item(
    GLuint position_buffer, GLuint normal_buffer, GLuint uv_buffer,
    GLuint position_loc, GLuint normal_loc, GLuint uv_loc, int count)
{
    glEnableVertexAttribArray(position_loc);
    glEnableVertexAttribArray(normal_loc);
    glEnableVertexAttribArray(uv_loc);
    glBindBuffer(GL_ARRAY_BUFFER, position_buffer);
    glVertexAttribPointer(position_loc, 3, GL_FLOAT, GL_FALSE, 0, 0);
    glBindBuffer(GL_ARRAY_BUFFER, normal_buffer);
    glVertexAttribPointer(normal_loc, 3, GL_FLOAT, GL_FALSE, 0, 0);
    glBindBuffer(GL_ARRAY_BUFFER, uv_buffer);
    glVertexAttribPointer(uv_loc, 2, GL_FLOAT, GL_FALSE, 0, 0);
    glBindBuffer(GL_ARRAY_BUFFER, 0);
    glDrawArrays(GL_TRIANGLES, 0, count);
    glDisableVertexAttribArray(position_loc);
    glDisableVertexAttribArray(normal_loc);
    glDisableVertexAttribArray(uv_loc);
}

void draw_text(
    GLuint position_buffer, GLuint uv_buffer,
    GLuint position_loc, GLuint uv_loc, int length)
{
    glEnable(GL_BLEND);
    glBlendFunc(GL_SRC_ALPHA, GL_ONE_MINUS_SRC_ALPHA);
    glEnableVertexAttribArray(position_loc);
    glEnableVertexAttribArray(uv_loc);
    glBindBuffer(GL_ARRAY_BUFFER, position_buffer);
    glVertexAttribPointer(position_loc, 2, GL_FLOAT, GL_FALSE, 0, 0);
    glBindBuffer(GL_ARRAY_BUFFER, uv_buffer);
    glVertexAttribPointer(uv_loc, 2, GL_FLOAT, GL_FALSE, 0, 0);
    glBindBuffer(GL_ARRAY_BUFFER, 0);
    glDrawArrays(GL_TRIANGLES, 0, length * 6);
    glDisableVertexAttribArray(position_loc);
    glDisableVertexAttribArray(uv_loc);
    glDisable(GL_BLEND);
}

void draw_cube(
    GLuint position_buffer, GLuint normal_buffer, GLuint uv_buffer,
    GLuint position_loc, GLuint normal_loc, GLuint uv_loc)
{
    draw_item(
        position_buffer, normal_buffer, uv_buffer,
        position_loc, normal_loc, uv_loc, 36);
}

void draw_plant(
    GLuint position_buffer, GLuint normal_buffer, GLuint uv_buffer,
    GLuint position_loc, GLuint normal_loc, GLuint uv_loc)
{
    draw_item(
        position_buffer, normal_buffer, uv_buffer,
        position_loc, normal_loc, uv_loc, 24);
}

void draw_player(
    Player *player, GLuint position_loc, GLuint normal_loc, GLuint uv_loc)
{
    draw_cube(
        player->position_buffer, player->normal_buffer, player->uv_buffer,
        position_loc, normal_loc, uv_loc);
}

void draw_lines(GLuint buffer, GLuint position_loc, int size, int count) {
    glEnableVertexAttribArray(position_loc);
    glBindBuffer(GL_ARRAY_BUFFER, buffer);
    glVertexAttribPointer(position_loc, size, GL_FLOAT, GL_FALSE, 0, 0);
    glBindBuffer(GL_ARRAY_BUFFER, 0);
    glDrawArrays(GL_LINES, 0, count);
    glDisableVertexAttribArray(position_loc);
}

void print(
    GLuint position_loc, GLuint uv_loc,
    float x, float y, float n, char *text)
{
    GLuint position_buffer = 0;
    GLuint uv_buffer = 0;
    gen_text_buffers(
        &position_buffer, &uv_buffer,
        x, y, n, text);
    draw_text(
        position_buffer, uv_buffer,
        position_loc, uv_loc, strlen(text));
    glDeleteBuffers(1, &position_buffer);
    glDeleteBuffers(1, &uv_buffer);
}

Player *find_player(Player *players, int player_count, int id) {
    for (int i = 0; i < player_count; i++) {
        Player *player = players + i;
        if (player->id == id) {
            return player;
        }
    }
    return 0;
}

void update_player(Player *player,
    float x, float y, float z, float rx, float ry)
{
    player->x = x;
    player->y = y;
    player->z = z;
    player->rx = rx;
    player->ry = ry;
    gen_player_buffers(
        &player->position_buffer, &player->normal_buffer, &player->uv_buffer,
        x, y + 0.1, z, rx, ry);
}

void delete_player(Player *players, int *player_count, int id) {
    Player *player = find_player(players, *player_count, id);
    if (!player) {
        return;
    }
    int count = *player_count;
    glDeleteBuffers(1, &player->position_buffer);
    glDeleteBuffers(1, &player->normal_buffer);
    glDeleteBuffers(1, &player->uv_buffer);
    Player *other = players + (--count);
    memcpy(player, other, sizeof(Player));
    *player_count = count;
}

Chunk *find_chunk(Chunk *chunks, int chunk_count, int p, int q) {
    for (int i = 0; i < chunk_count; i++) {
        Chunk *chunk = chunks + i;
        if (chunk->p == p && chunk->q == q) {
            return chunk;
        }
    }
    return 0;
}

int chunk_distance(Chunk *chunk, int p, int q) {
    int dp = ABS(chunk->p - p);
    int dq = ABS(chunk->q - q);
    return MAX(dp, dq);
}

int chunk_visible(Chunk *chunk, float *matrix) {
    for (int dp = 0; dp <= 1; dp++) {
        for (int dq = 0; dq <= 1; dq++) {
            for (int y = 0; y < 128; y += 16) {
                float vec[4] = {
                    (chunk->p + dp) * CHUNK_SIZE - dp,
                    y,
                    (chunk->q + dq) * CHUNK_SIZE - dq,
                    1};
                mat_vec_multiply(vec, matrix, vec);
                if (vec[3] >= 0) {
                    return 1;
                }
            }
        }
    }
    return 0;
}

int highest_block(Chunk *chunks, int chunk_count, float x, float z) {
    int result = -1;
    int nx = roundf(x);
    int nz = roundf(z);
    int p = chunked(x);
    int q = chunked(z);
    Chunk *chunk = find_chunk(chunks, chunk_count, p, q);
    if (chunk) {
        Map *map = &chunk->map;
        MAP_FOR_EACH(map, e) {
            if (is_obstacle(e->w) && e->x == nx && e->z == nz) {
                result = MAX(result, e->y);
            }
        } END_MAP_FOR_EACH;
    }
    return result;
}

int _hit_test(
    Map *map, float max_distance, int previous,
    float x, float y, float z,
    float vx, float vy, float vz,
    int *hx, int *hy, int *hz)
{
    int m = 8;
    int px = 0;
    int py = 0;
    int pz = 0;
    for (int i = 0; i < max_distance * m; i++) {
        int nx = roundf(x);
        int ny = roundf(y);
        int nz = roundf(z);
        if (nx != px || ny != py || nz != pz) {
            int hw = map_get(map, nx, ny, nz);
            if (hw > 0) {
                if (previous) {
                    *hx = px; *hy = py; *hz = pz;
                }
                else {
                    *hx = nx; *hy = ny; *hz = nz;
                }
                return hw;
            }
            px = nx; py = ny; pz = nz;
        }
        x += vx / m; y += vy / m; z += vz / m;
    }
    return 0;
}

int hit_test(
    Chunk *chunks, int chunk_count, int previous,
    float x, float y, float z, float rx, float ry,
    int *bx, int *by, int *bz)
{
    int result = 0;
    float best = 0;
    int p = chunked(x);
    int q = chunked(z);
    float vx, vy, vz;
    get_sight_vector(rx, ry, &vx, &vy, &vz);
    for (int i = 0; i < chunk_count; i++) {
        Chunk *chunk = chunks + i;
        if (chunk_distance(chunk, p, q) > 1) {
            continue;
        }
        int hx, hy, hz;
        int hw = _hit_test(&chunk->map, 8, previous,
            x, y, z, vx, vy, vz, &hx, &hy, &hz);
        if (hw > 0) {
            float d = sqrtf(
                powf(hx - x, 2) + powf(hy - y, 2) + powf(hz - z, 2));
            if (best == 0 || d < best) {
                best = d;
                *bx = hx; *by = hy; *bz = hz;
                result = hw;
            }
        }
    }
    return result;
}

int collide(
    Chunk *chunks, int chunk_count,
    int height, float *x, float *y, float *z)
{
    int result = 0;
    int p = chunked(*x);
    int q = chunked(*z);
    Chunk *chunk = find_chunk(chunks, chunk_count, p, q);
    if (!chunk) {
        return result;
    }
    Map *map = &chunk->map;
    int nx = roundf(*x);
    int ny = roundf(*y);
    int nz = roundf(*z);
    float px = *x - nx;
    float py = *y - ny;
    float pz = *z - nz;
    float pad = 0.25;
    for (int dy = 0; dy < height; dy++) {
        if (px < -pad && is_obstacle(map_get(map, nx - 1, ny - dy, nz))) {
            *x = nx - pad;
        }
        if (px > pad && is_obstacle(map_get(map, nx + 1, ny - dy, nz))) {
            *x = nx + pad;
        }
        if (py < -pad && is_obstacle(map_get(map, nx, ny - dy - 1, nz))) {
            *y = ny - pad;
            result = 1;
        }
        if (py > pad && is_obstacle(map_get(map, nx, ny - dy + 1, nz))) {
            *y = ny + pad;
            result = 1;
        }
        if (pz < -pad && is_obstacle(map_get(map, nx, ny - dy, nz - 1))) {
            *z = nz - pad;
        }
        if (pz > pad && is_obstacle(map_get(map, nx, ny - dy, nz + 1))) {
            *z = nz + pad;
        }
    }
    return result;
}

int player_intersects_block(
    int height,
    float x, float y, float z,
    int hx, int hy, int hz)
{
    int nx = roundf(x);
    int ny = roundf(y);
    int nz = roundf(z);
    for (int i = 0; i < height; i++) {
        if (nx == hx && ny - i == hy && nz == hz) {
            return 1;
        }
    }
    return 0;
}

void exposed_faces(
    Map *map, int x, int y, int z,
    int *f1, int *f2, int *f3, int *f4, int *f5, int *f6)
{
    *f1 = is_transparent(map_get(map, x - 1, y, z));
    *f2 = is_transparent(map_get(map, x + 1, y, z));
    *f3 = is_transparent(map_get(map, x, y + 1, z));
    *f4 = is_transparent(map_get(map, x, y - 1, z)) && (y > 0);
    *f5 = is_transparent(map_get(map, x, y, z - 1));
    *f6 = is_transparent(map_get(map, x, y, z + 1));
}

void gen_chunk_buffers(Chunk *chunk) {
    Map *map = &chunk->map;

    int faces = 0;
    MAP_FOR_EACH(map, e) {
        if (e->w <= 0) {
            continue;
        }
        int f1, f2, f3, f4, f5, f6;
        exposed_faces(map, e->x, e->y, e->z, &f1, &f2, &f3, &f4, &f5, &f6);
        int total = f1 + f2 + f3 + f4 + f5 + f6;
        if (is_plant(e->w)) {
            total = total ? 4 : 0;
        }
        faces += total;
    } END_MAP_FOR_EACH;

    GLfloat *position_data, *normal_data, *uv_data;
    malloc_buffers(3, faces, &position_data, &normal_data, &uv_data);

    int position_offset = 0;
    int uv_offset = 0;
    MAP_FOR_EACH(map, e) {
        if (e->w <= 0) {
            continue;
        }
        int f1, f2, f3, f4, f5, f6;
        exposed_faces(map, e->x, e->y, e->z, &f1, &f2, &f3, &f4, &f5, &f6);
        int total = f1 + f2 + f3 + f4 + f5 + f6;
        if (is_plant(e->w)) {
            total = total ? 4 : 0;
        }
        if (total == 0) {
            continue;
        }
        if (is_plant(e->w)) {
            float rotation = simplex3(e->x, e->y, e->z, 4, 0.5, 2) * 360;
            make_plant(
                position_data + position_offset,
                normal_data + position_offset,
                uv_data + uv_offset,
                e->x, e->y, e->z, 0.5, e->w, rotation);
        }
        else {
            make_cube(
                position_data + position_offset,
                normal_data + position_offset,
                uv_data + uv_offset,
                f1, f2, f3, f4, f5, f6,
                e->x, e->y, e->z, 0.5, e->w);
        }
        position_offset += total * 18;
        uv_offset += total * 12;
    } END_MAP_FOR_EACH;

    gen_buffers(
        3, faces, position_data, normal_data, uv_data,
        &chunk->position_buffer, &chunk->normal_buffer, &chunk->uv_buffer);

    chunk->faces = faces;
    chunk->dirty = 0;
}

void create_chunk(Chunk *chunk, int p, int q) {
    chunk->p = p;
    chunk->q = q;
    chunk->faces = 0;
    chunk->dirty = 1;
    chunk->position_buffer = 0;
    chunk->normal_buffer = 0;
    chunk->uv_buffer = 0;
    Map *map = &chunk->map;
    map_alloc(map);
    create_world(map, p, q);
    db_load_map(map, p, q);
    gen_chunk_buffers(chunk);
    client_chunk(p, q);
}

void ensure_chunks(
    Chunk *chunks, int *chunk_count,
    float x, float y, float z, int force)
{
    int p = chunked(x);
    int q = chunked(z);
    int count = *chunk_count;
    for (int i = 0; i < count; i++) {
        Chunk *chunk = chunks + i;
        if (chunk_distance(chunk, p, q) >= DELETE_CHUNK_RADIUS) {
            map_free(&chunk->map);
            glDeleteBuffers(1, &chunk->position_buffer);
            glDeleteBuffers(1, &chunk->normal_buffer);
            glDeleteBuffers(1, &chunk->uv_buffer);
            Chunk *other = chunks + (--count);
            memcpy(chunk, other, sizeof(Chunk));
        }
    }
    int rings = force ? 1 : CREATE_CHUNK_RADIUS;
    int generated = 0;
    for (int ring = 0; ring <= rings; ring++) {
        for (int dp = -ring; dp <= ring; dp++) {
            for (int dq = -ring; dq <= ring; dq++) {
                if (ring != MAX(ABS(dp), ABS(dq))) {
                    continue;
                }
                if (!force && generated && ring > 1) {
                    continue;
                }
                int a = p + dp;
                int b = q + dq;
                Chunk *chunk = find_chunk(chunks, count, a, b);
                if (chunk) {
                    if (chunk->dirty) {
                        gen_chunk_buffers(chunk);
                        generated++;
                    }
                }
                else {
                    if (count < MAX_CHUNKS) {
                        create_chunk(chunks + count, a, b);
                        generated++;
                        count++;
                    }
                }
            }
        }
    }
    *chunk_count = count;
}

void _set_block(
    Chunk *chunks, int chunk_count,
    int p, int q, int x, int y, int z, int w, int post)
{
    Chunk *chunk = find_chunk(chunks, chunk_count, p, q);
    if (chunk) {
        Map *map = &chunk->map;
        map_set(map, x, y, z, w);
        chunk->dirty = 1;
    }
    db_insert_block(p, q, x, y, z, w);
    if (post) {
        client_block(p, q, x, y, z, w);
    }
}

void set_block(
    Chunk *chunks, int chunk_count,
    int x, int y, int z, int w, int post)
{
    int p = chunked(x);
    int q = chunked(z);
    _set_block(chunks, chunk_count, p, q, x, y, z, w, post);
    w = w ? -1 : 0;
    int p0 = x == p * CHUNK_SIZE;
    int q0 = z == q * CHUNK_SIZE;
    int p1 = x == p * CHUNK_SIZE + CHUNK_SIZE - 1;
    int q1 = z == q * CHUNK_SIZE + CHUNK_SIZE - 1;
    for (int dp = -1; dp <= 1; dp++) {
        for (int dq = -1; dq <= 1; dq++) {
            if (dp == 0 && dq == 0) continue;
            if (dp < 0 && !p0) continue;
            if (dp > 0 && !p1) continue;
            if (dq < 0 && !q0) continue;
            if (dq > 0 && !q1) continue;
            _set_block(chunks, chunk_count, p + dp, q + dq, x, y, z, w, post);
        }
    }
}

int get_block(
    Chunk *chunks, int chunk_count,
    int x, int y, int z)
{
    int p = chunked(x);
    int q = chunked(z);
    Chunk *chunk = find_chunk(chunks, chunk_count, p, q);
    if (chunk) {
        Map *map = &chunk->map;
        return map_get(map, x, y, z);
    }
    return 0;
}

void on_key(GLFWwindow *window, int key, int scancode, int action, int mods) {
    if (action != GLFW_PRESS) {
        return;
    }
    if (key == GLFW_KEY_ESCAPE) {
        if (typing) {
            typing = 0;
        }
        else if (exclusive) {
            exclusive = 0;
            glfwSetInputMode(window, GLFW_CURSOR, GLFW_CURSOR_NORMAL);
        }
    }
    if (key == GLFW_KEY_ENTER) {
        if (typing) {
            typing = 0;
            client_talk(typing_buffer);
        }
        else {
            if (mods & GLFW_MOD_SUPER) {
                right_click = 1;
            }
            else {
                left_click = 1;
            }
        }
    }
    if (key == GLFW_KEY_BACKSPACE) {
        if (typing) {
            int n = strlen(typing_buffer);
            if (n > 0) {
                typing_buffer[n - 1] = '\0';
            }
        }
    }
    if (!typing) {
        if (key == CRAFT_KEY_FLY) {
            flying = !flying;
        }
        if (key == CRAFT_KEY_TELE) {
            teleport = 1;
        }
        if (key >= '1' && key <= '9') {
            block_type = key - '1' + 1;
        }
        if (key == CRAFT_KEY_BTYPE) {
            block_type = block_type % 11 + 1;
        }
    }
}

void on_char(GLFWwindow *window, unsigned int u) {
    if (typing) {
        if (u >= 32 && u < 128) {
            char c = (char)u;
            int n = strlen(typing_buffer);
            if (n < TEXT_BUFFER_SIZE - 1) {
                typing_buffer[n] = c;
                typing_buffer[n + 1] = '\0';
            }
        }
    }
    else {
<<<<<<< HEAD
        if (u == 't') {
            typing = 1;
            typing_buffer[0] = '\0';
        }
        if (u == '/') {
=======
        if (u == CRAFT_KEY_CHAT) {
>>>>>>> e78dc822
            typing = 1;
            typing_buffer[0] = '/';
            typing_buffer[1] = '\0';
        }
    }
}

void on_scroll(GLFWwindow *window, double xdelta, double ydelta) {
    static double ypos = 0;
    ypos += ydelta;
    if (ypos < -SCROLL_THRESHOLD) {
        block_type++;
        if (block_type > 11) {
            block_type = 1;
        }
        ypos = 0;
    }
    if (ypos > SCROLL_THRESHOLD) {
        block_type--;
        if (block_type < 1) {
            block_type = 11;
        }
        ypos = 0;
    }
}

void on_mouse_button(GLFWwindow *window, int button, int action, int mods) {
    if (action != GLFW_PRESS) {
        return;
    }
    if (button == GLFW_MOUSE_BUTTON_LEFT) {
        if (exclusive) {
            if (mods & GLFW_MOD_SUPER) {
                right_click = 1;
            }
            else {
                left_click = 1;
            }
        }
        else {
            exclusive = 1;
            glfwSetInputMode(window, GLFW_CURSOR, GLFW_CURSOR_DISABLED);
        }
    }
    if (button == GLFW_MOUSE_BUTTON_RIGHT) {
        if (exclusive) {
            right_click = 1;
        }
    }
    if (button == GLFW_MOUSE_BUTTON_MIDDLE) {
        if (exclusive) {
            middle_click = 1;
        }
    }
}

void create_window() {
    int width = WINDOW_WIDTH;
    int height = WINDOW_HEIGHT;
    GLFWmonitor *monitor = NULL;
    if (FULLSCREEN) {
        int mode_count;
        monitor = glfwGetPrimaryMonitor();
        const GLFWvidmode *modes = glfwGetVideoModes(monitor, &mode_count);
        width = modes[mode_count - 1].width;
        height = modes[mode_count - 1].height;
    }
    window = glfwCreateWindow(width, height, "Craft", monitor, NULL);
}

int main(int argc, char **argv) {
    srand(time(NULL));
    rand();
    if (argc == 2 || argc == 3) {
        char *hostname = argv[1];
        int port = DEFAULT_PORT;
        if (argc == 3) {
            port = atoi(argv[2]);
        }
        db_disable();
        client_enable();
        client_connect(hostname, port);
        client_start();
    }
    if (!glfwInit()) {
        return -1;
    }
    create_window();
    if (!window) {
        glfwTerminate();
        return -1;
    }
    glfwMakeContextCurrent(window);
    glfwSwapInterval(VSYNC);
    glfwSetInputMode(window, GLFW_CURSOR, GLFW_CURSOR_DISABLED);
    glfwSetKeyCallback(window, on_key);
    glfwSetCharCallback(window, on_char);
    glfwSetMouseButtonCallback(window, on_mouse_button);
    glfwSetScrollCallback(window, on_scroll);

    #ifndef __APPLE__
        if (glewInit() != GLEW_OK) {
            return -1;
        }
    #endif

    if (db_init()) {
        return -1;
    }

    glEnable(GL_CULL_FACE);
    glEnable(GL_DEPTH_TEST);
    glEnable(GL_LINE_SMOOTH);
    glLogicOp(GL_INVERT);
    glClearColor(0.53, 0.81, 0.92, 1.00);

    GLuint texture;
    glGenTextures(1, &texture);
    glActiveTexture(GL_TEXTURE0);
    glBindTexture(GL_TEXTURE_2D, texture);
    glTexParameteri(GL_TEXTURE_2D, GL_TEXTURE_MIN_FILTER, GL_NEAREST);
    glTexParameteri(GL_TEXTURE_2D, GL_TEXTURE_MAG_FILTER, GL_NEAREST);
    load_png_texture("texture.png");

    GLuint font;
    glGenTextures(1, &font);
    glActiveTexture(GL_TEXTURE1);
    glBindTexture(GL_TEXTURE_2D, font);
    glTexParameteri(GL_TEXTURE_2D, GL_TEXTURE_MIN_FILTER, GL_LINEAR);
    glTexParameteri(GL_TEXTURE_2D, GL_TEXTURE_MAG_FILTER, GL_LINEAR);
    load_png_texture("font.png");

    GLuint block_program = load_program(
        "shaders/block_vertex.glsl", "shaders/block_fragment.glsl");
    GLuint matrix_loc = glGetUniformLocation(block_program, "matrix");
    GLuint camera_loc = glGetUniformLocation(block_program, "camera");
    GLuint sampler_loc = glGetUniformLocation(block_program, "sampler");
    GLuint timer_loc = glGetUniformLocation(block_program, "timer");
    GLuint position_loc = glGetAttribLocation(block_program, "position");
    GLuint normal_loc = glGetAttribLocation(block_program, "normal");
    GLuint uv_loc = glGetAttribLocation(block_program, "uv");

    GLuint line_program = load_program(
        "shaders/line_vertex.glsl", "shaders/line_fragment.glsl");
    GLuint line_matrix_loc = glGetUniformLocation(line_program, "matrix");
    GLuint line_position_loc = glGetAttribLocation(line_program, "position");

    GLuint text_program = load_program(
        "shaders/text_vertex.glsl", "shaders/text_fragment.glsl");
    GLuint text_matrix_loc = glGetUniformLocation(text_program, "matrix");
    GLuint text_sampler_loc = glGetUniformLocation(text_program, "sampler");
    GLuint text_position_loc = glGetAttribLocation(text_program, "position");
    GLuint text_uv_loc = glGetAttribLocation(text_program, "uv");

    GLuint item_position_buffer = 0;
    GLuint item_normal_buffer = 0;
    GLuint item_uv_buffer = 0;
    int previous_block_type = 0;
    char messages[MAX_MESSAGES][TEXT_BUFFER_SIZE] = {0};
    int message_index = 0;

    Chunk chunks[MAX_CHUNKS];
    int chunk_count = 0;

    Player players[MAX_PLAYERS];
    int player_count = 0;

    FPS fps = {0, 0};
    float matrix[16];
    float x = (rand_double() - 0.5) * 10000;
    float z = (rand_double() - 0.5) * 10000;
    float y = 0;
    float dy = 0;
    float rx = 0;
    float ry = 0;
    double px = 0;
    double py = 0;

    int loaded = db_load_state(&x, &y, &z, &rx, &ry);
    ensure_chunks(chunks, &chunk_count, x, y, z, 1);
    if (!loaded) {
        y = highest_block(chunks, chunk_count, x, z) + 2;
    }

    glfwGetCursorPos(window, &px, &py);
    double previous = glfwGetTime();
    while (!glfwWindowShouldClose(window)) {
        int width, height;
        glfwGetFramebufferSize(window, &width, &height);
        glViewport(0, 0, width, height);

        update_fps(&fps, SHOW_FPS);
        double now = glfwGetTime();
        double dt = MIN(now - previous, 0.2);
        previous = now;

        if (exclusive && (px || py)) {
            double mx, my;
            glfwGetCursorPos(window, &mx, &my);
            float m = 0.0025;
            rx += (mx - px) * m;
            ry -= (my - py) * m;
            if (rx < 0) {
                rx += RADIANS(360);
            }
            if (rx >= RADIANS(360)){
                rx -= RADIANS(360);
            }
            ry = MAX(ry, -RADIANS(90));
            ry = MIN(ry, RADIANS(90));
            px = mx;
            py = my;
        }
        else {
            glfwGetCursorPos(window, &px, &py);
        }

        int sz = 0;
        int sx = 0;
        if (!typing) {
            float m = dt * 1.0;
            ortho = glfwGetKey(window, CRAFT_KEY_ORTHO );
            fov = glfwGetKey(window, CRAFT_KEY_ZOOM ) ? 15.0 : 65.0;
            if (glfwGetKey(window, CRAFT_KEY_QUIT )) break;
            if (glfwGetKey(window, CRAFT_KEY_FWD )) sz--;
            if (glfwGetKey(window, CRAFT_KEY_BACK )) sz++;
            if (glfwGetKey(window, CRAFT_KEY_LEFT )) sx--;
            if (glfwGetKey(window, CRAFT_KEY_RIGHT )) sx++;
            if (glfwGetKey(window, GLFW_KEY_LEFT)) rx -= m;
            if (glfwGetKey(window, GLFW_KEY_RIGHT)) rx += m;
            if (glfwGetKey(window, GLFW_KEY_UP)) ry += m;
            if (glfwGetKey(window, GLFW_KEY_DOWN)) ry -= m;
        }
        float vx, vy, vz;
        get_motion_vector(flying, sz, sx, rx, ry, &vx, &vy, &vz);
        if (!typing) {
            if (glfwGetKey(window, CRAFT_KEY_JUMP)) {
                if (flying) {
                    vy = 1;
                }
                else if (dy == 0) {
                    dy = 8;
                }
            }
            if (glfwGetKey(window, CRAFT_KEY_XM )) {
                vx = -1; vy = 0; vz = 0;
            }
            if (glfwGetKey(window, CRAFT_KEY_XP )) {
                vx = 1; vy = 0; vz = 0;
            }
            if (glfwGetKey(window, CRAFT_KEY_YM )) {
                vx = 0; vy = -1; vz = 0;
            }
            if (glfwGetKey(window, CRAFT_KEY_YP )) {
                vx = 0; vy = 1; vz = 0;
            }
            if (glfwGetKey(window, CRAFT_KEY_ZM )) {
                vx = 0; vy = 0; vz = -1;
            }
            if (glfwGetKey(window, CRAFT_KEY_ZP )) {
                vx = 0; vy = 0; vz = 1;
            }
        }
        float speed = flying ? 20 : 5;
        int step = 8;
        float ut = dt / step;
        vx = vx * ut * speed;
        vy = vy * ut * speed;
        vz = vz * ut * speed;
        for (int i = 0; i < step; i++) {
            if (flying) {
                dy = 0;
            }
            else {
                dy -= ut * 25;
                dy = MAX(dy, -250);
            }
            x += vx;
            y += vy + dy * ut;
            z += vz;
            if (collide(chunks, chunk_count, 2, &x, &y, &z)) {
                dy = 0;
            }
        }
        if (y < 0) {
            y = highest_block(chunks, chunk_count, x, z) + 2;
        }

        if (left_click) {
            left_click = 0;
            int hx, hy, hz;
            int hw = hit_test(chunks, chunk_count, 0, x, y, z, rx, ry,
                &hx, &hy, &hz);
            if (hy > 0 && is_destructable(hw)) {
                set_block(chunks, chunk_count, hx, hy, hz, 0, 1);
                int above = get_block(chunks, chunk_count, hx, hy + 1, hz);
                if (is_plant(above)) {
                    set_block(chunks, chunk_count, hx, hy + 1, hz, 0, 1);
                }
            }
        }

        if (right_click) {
            right_click = 0;
            int hx, hy, hz;
            int hw = hit_test(chunks, chunk_count, 1, x, y, z, rx, ry,
                &hx, &hy, &hz);
            if (is_obstacle(hw)) {
                if (!player_intersects_block(2, x, y, z, hx, hy, hz)) {
                    set_block(chunks, chunk_count, hx, hy, hz, block_type, 1);
                }
            }
        }

        if (middle_click) {
            middle_click = 0;
            int hx, hy, hz;
            int hw = hit_test(chunks, chunk_count, 0, x, y, z, rx, ry,
                &hx, &hy, &hz);
            if (is_selectable(hw)) {
                block_type = hw;
            }
        }

        if (teleport) {
            teleport = 0;
            if (player_count) {
                int index = rand_int(player_count);
                Player *player = players + index;
                x = player->x; y = player->y; z = player->z;
                rx = player->rx; ry = player->ry;
                ensure_chunks(chunks, &chunk_count, x, y, z, 1);
            }
        }

        client_position(x, y, z, rx, ry);
        char buffer[RECV_BUFFER_SIZE];
        while (client_recv(buffer, RECV_BUFFER_SIZE)) {
            float ux, uy, uz, urx, ury;
            if (sscanf(buffer, "U,%*d,%f,%f,%f,%f,%f",
                &ux, &uy, &uz, &urx, &ury) == 5)
            {
                x = ux; y = uy; z = uz; rx = urx; ry = ury;
                ensure_chunks(chunks, &chunk_count, x, y, z, 1);
                y = highest_block(chunks, chunk_count, x, z) + 2;
            }
            int bx, by, bz, bw;
            if (sscanf(buffer, "B,%*d,%*d,%d,%d,%d,%d",
                &bx, &by, &bz, &bw) == 4)
            {
                set_block(chunks, chunk_count, bx, by, bz, bw, 0);
                if (player_intersects_block(2, x, y, z, bx, by, bz)) {
                    y = highest_block(chunks, chunk_count, x, z) + 2;
                }
            }
            int pid;
            float px, py, pz, prx, pry;
            if (sscanf(buffer, "P,%d,%f,%f,%f,%f,%f",
                &pid, &px, &py, &pz, &prx, &pry) == 6)
            {
                Player *player = find_player(players, player_count, pid);
                if (!player && player_count < MAX_PLAYERS) {
                    player = players + player_count;
                    player_count++;
                    player->id = pid;
                    player->position_buffer = 0;
                    player->normal_buffer = 0;
                    player->uv_buffer = 0;
                }
                if (player) {
                    update_player(player, px, py, pz, prx, pry);
                }
            }
            if (sscanf(buffer, "D,%d", &pid) == 1) {
                delete_player(players, &player_count, pid);
            }
            if (buffer[0] == 'T' && buffer[1] == ',') {
                char *text = buffer + 2;
                printf("%s\n", text);
                snprintf(
                    messages[message_index], TEXT_BUFFER_SIZE, "%s", text);
                message_index = (message_index + 1) % MAX_MESSAGES;
            }
        }

        int p = chunked(x);
        int q = chunked(z);
        ensure_chunks(chunks, &chunk_count, x, y, z, 0);

        // RENDER 3-D SCENE //

        glClear(GL_COLOR_BUFFER_BIT);
        glClear(GL_DEPTH_BUFFER_BIT);
        set_matrix_3d(matrix, width, height, x, y, z, rx, ry, fov, ortho);

        // render chunks
        glUseProgram(block_program);
        glUniformMatrix4fv(matrix_loc, 1, GL_FALSE, matrix);
        glUniform3f(camera_loc, x, y, z);
        glUniform1i(sampler_loc, 0);
        glUniform1f(timer_loc, glfwGetTime());
        for (int i = 0; i < chunk_count; i++) {
            Chunk *chunk = chunks + i;
            if (chunk_distance(chunk, p, q) > RENDER_CHUNK_RADIUS) {
                continue;
            }
            if (y < 100 && !chunk_visible(chunk, matrix)) {
                continue;
            }
            draw_chunk(chunk, position_loc, normal_loc, uv_loc);
        }

        // render players
        for (int i = 0; i < player_count; i++) {
            Player *player = players + i;
            draw_player(player, position_loc, normal_loc, uv_loc);
        }

        // render focused block wireframe
        int hx, hy, hz;
        int hw = hit_test(
            chunks, chunk_count, 0, x, y, z, rx, ry, &hx, &hy, &hz);
        if (is_obstacle(hw)) {
            glUseProgram(line_program);
            glLineWidth(1);
            glEnable(GL_COLOR_LOGIC_OP);
            glUniformMatrix4fv(line_matrix_loc, 1, GL_FALSE, matrix);
            GLuint wireframe_buffer = gen_wireframe_buffer(hx, hy, hz, 0.51);
            draw_lines(wireframe_buffer, line_position_loc, 3, 48);
            glDeleteBuffers(1, &wireframe_buffer);
            glDisable(GL_COLOR_LOGIC_OP);
        }

        // RENDER 2-D HUD PARTS //

        glClear(GL_DEPTH_BUFFER_BIT);
        set_matrix_2d(matrix, width, height);

        // render crosshairs
        glUseProgram(line_program);
        glLineWidth(4);
        glEnable(GL_COLOR_LOGIC_OP);
        glUniformMatrix4fv(line_matrix_loc, 1, GL_FALSE, matrix);
        GLuint crosshair_buffer = gen_crosshair_buffer(width, height);
        draw_lines(crosshair_buffer, line_position_loc, 2, 4);
        glDeleteBuffers(1, &crosshair_buffer);
        glDisable(GL_COLOR_LOGIC_OP);

        // render text
        glUseProgram(text_program);
        glUniformMatrix4fv(text_matrix_loc, 1, GL_FALSE, matrix);
        glUniform1i(text_sampler_loc, 1);
        char text_buffer[1024];
        float ts = 12;
        float tx = ts / 2;
        float ty = height - ts;
        snprintf(
            text_buffer, 1024, "%d, %d, %.2f, %.2f, %.2f [%d, %d]",
            p, q, x, y, z, player_count, chunk_count);
        print(
            text_position_loc, text_uv_loc,
            tx, ty, ts, text_buffer);
        for (int i = 0; i < MAX_MESSAGES; i++) {
            int index = (message_index + i) % MAX_MESSAGES;
            if (strlen(messages[index])) {
                ty -= ts * 2;
                print(
                    text_position_loc, text_uv_loc,
                    tx, ty, ts, messages[index]);
            }
        }
        if (typing) {
            ty -= ts * 2;
            snprintf(text_buffer, 1024, "> %s", typing_buffer);
            print(
                text_position_loc, text_uv_loc,
                tx, ty, ts, text_buffer);
        }

        // RENDER 3-D HUD PARTS //

        set_matrix_item(matrix, width, height);

        // render selected item
        if (block_type != previous_block_type) {
            previous_block_type = block_type;
            if (is_plant(block_type)) {
                gen_plant_buffers(
                    &item_position_buffer, &item_normal_buffer, &item_uv_buffer,
                    0, 0, 0, 0.5, block_type);
            }
            else {
                gen_cube_buffers(
                    &item_position_buffer, &item_normal_buffer, &item_uv_buffer,
                    0, 0, 0, 0.5, block_type);
            }
        }
        glUseProgram(block_program);
        glUniformMatrix4fv(matrix_loc, 1, GL_FALSE, matrix);
        glUniform3f(camera_loc, 0, 0, 5);
        glUniform1i(sampler_loc, 0);
        glUniform1f(timer_loc, glfwGetTime());
        if (is_plant(block_type)) {
            draw_plant(
                item_position_buffer, item_normal_buffer, item_uv_buffer,
                position_loc, normal_loc, uv_loc);
        }
        else {
            draw_cube(
                item_position_buffer, item_normal_buffer, item_uv_buffer,
                position_loc, normal_loc, uv_loc);
        }

        // swap buffers
        glfwSwapBuffers(window);
        glfwPollEvents();
    }
    client_stop();
    db_save_state(x, y, z, rx, ry);
    db_close();
    glfwTerminate();
    return 0;
}<|MERGE_RESOLUTION|>--- conflicted
+++ resolved
@@ -10,12 +10,12 @@
 #include <time.h>
 #include "client.h"
 #include "common.h"
+#include "config.h"
 #include "cube.h"
 #include "db.h"
 #include "map.h"
 #include "matrix.h"
 #include "noise.h"
-#include "config.h"
 #include "util.h"
 #include "world.h"
 
@@ -24,10 +24,8 @@
 #define CREATE_CHUNK_RADIUS 6
 #define RENDER_CHUNK_RADIUS 6
 #define DELETE_CHUNK_RADIUS 12
-#define SCROLL_THRESHOLD 0.1
 #define RECV_BUFFER_SIZE 1024
 #define TEXT_BUFFER_SIZE 256
-#define MAX_MESSAGES 4
 
 static GLFWwindow *window;
 static int exclusive = 1;
@@ -768,13 +766,13 @@
         if (key == CRAFT_KEY_FLY) {
             flying = !flying;
         }
-        if (key == CRAFT_KEY_TELE) {
+        if (key == CRAFT_KEY_TELEPORT) {
             teleport = 1;
         }
         if (key >= '1' && key <= '9') {
             block_type = key - '1' + 1;
         }
-        if (key == CRAFT_KEY_BTYPE) {
+        if (key == CRAFT_KEY_BLOCK_TYPE) {
             block_type = block_type % 11 + 1;
         }
     }
@@ -792,15 +790,11 @@
         }
     }
     else {
-<<<<<<< HEAD
-        if (u == 't') {
+        if (u == CRAFT_KEY_CHAT) {
             typing = 1;
             typing_buffer[0] = '\0';
         }
-        if (u == '/') {
-=======
-        if (u == CRAFT_KEY_CHAT) {
->>>>>>> e78dc822
+        if (u == CRAFT_KEY_COMMAND) {
             typing = 1;
             typing_buffer[0] = '/';
             typing_buffer[1] = '\0';
@@ -1022,13 +1016,13 @@
         int sx = 0;
         if (!typing) {
             float m = dt * 1.0;
-            ortho = glfwGetKey(window, CRAFT_KEY_ORTHO );
-            fov = glfwGetKey(window, CRAFT_KEY_ZOOM ) ? 15.0 : 65.0;
-            if (glfwGetKey(window, CRAFT_KEY_QUIT )) break;
-            if (glfwGetKey(window, CRAFT_KEY_FWD )) sz--;
-            if (glfwGetKey(window, CRAFT_KEY_BACK )) sz++;
-            if (glfwGetKey(window, CRAFT_KEY_LEFT )) sx--;
-            if (glfwGetKey(window, CRAFT_KEY_RIGHT )) sx++;
+            ortho = glfwGetKey(window, CRAFT_KEY_ORTHO);
+            fov = glfwGetKey(window, CRAFT_KEY_ZOOM) ? 15.0 : 65.0;
+            if (glfwGetKey(window, CRAFT_KEY_QUIT)) break;
+            if (glfwGetKey(window, CRAFT_KEY_FORWARD)) sz--;
+            if (glfwGetKey(window, CRAFT_KEY_BACKWARD)) sz++;
+            if (glfwGetKey(window, CRAFT_KEY_LEFT)) sx--;
+            if (glfwGetKey(window, CRAFT_KEY_RIGHT)) sx++;
             if (glfwGetKey(window, GLFW_KEY_LEFT)) rx -= m;
             if (glfwGetKey(window, GLFW_KEY_RIGHT)) rx += m;
             if (glfwGetKey(window, GLFW_KEY_UP)) ry += m;
@@ -1045,22 +1039,22 @@
                     dy = 8;
                 }
             }
-            if (glfwGetKey(window, CRAFT_KEY_XM )) {
+            if (glfwGetKey(window, CRAFT_KEY_XM)) {
                 vx = -1; vy = 0; vz = 0;
             }
-            if (glfwGetKey(window, CRAFT_KEY_XP )) {
+            if (glfwGetKey(window, CRAFT_KEY_XP)) {
                 vx = 1; vy = 0; vz = 0;
             }
-            if (glfwGetKey(window, CRAFT_KEY_YM )) {
+            if (glfwGetKey(window, CRAFT_KEY_YM)) {
                 vx = 0; vy = -1; vz = 0;
             }
-            if (glfwGetKey(window, CRAFT_KEY_YP )) {
+            if (glfwGetKey(window, CRAFT_KEY_YP)) {
                 vx = 0; vy = 1; vz = 0;
             }
-            if (glfwGetKey(window, CRAFT_KEY_ZM )) {
+            if (glfwGetKey(window, CRAFT_KEY_ZM)) {
                 vx = 0; vy = 0; vz = -1;
             }
-            if (glfwGetKey(window, CRAFT_KEY_ZP )) {
+            if (glfwGetKey(window, CRAFT_KEY_ZP)) {
                 vx = 0; vy = 0; vz = 1;
             }
         }
