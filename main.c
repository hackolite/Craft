<<<<<<< HEAD
//#define GLFW_INCLUDE_GLCOREARB
#include <GL/glew.h>
=======
>>>>>>> 3156ca8e
#include <GLFW/glfw3.h>
#include <math.h>
#include <stdio.h>
#include <stdlib.h>
#include <string.h>
#include <time.h>
#include "client.h"
#include "db.h"
#include "map.h"
#include "noise.h"
#include "util.h"

#define FULLSCREEN 0
#define VSYNC 1
#define SHOW_FPS 0
#define CHUNK_SIZE 32
#define MAX_CHUNKS 1024
#define MAX_PLAYERS 128
#define CREATE_CHUNK_RADIUS 6
#define RENDER_CHUNK_RADIUS 6
#define DELETE_CHUNK_RADIUS 8

static GLFWwindow *window;
static int exclusive = 1;
static int left_click = 0;
static int right_click = 0;
static int flying = 0;
static int block_type = 1;
static int ortho = 0;
static float fov = 65.0;

typedef struct {
    Map map;
    int p;
    int q;
    int faces;
    int dirty;
    GLuint position_buffer;
    GLuint normal_buffer;
    GLuint uv_buffer;
} Chunk;

typedef struct {
    int id;
    GLuint position_buffer;
    GLuint normal_buffer;
    GLuint uv_buffer;
} Player;

int is_plant(int w) {
    return w > 16;
}

int is_obstacle(int w) {
    return w != 0 && w < 16;
}

int is_transparent(int w) {
    return w == 0 || w == 10 || w == 15 || is_plant(w);
}

int is_destructable(int w) {
    return w > 0 && w != 16;
}

void update_matrix_2d(float *matrix) {
    int width, height;
    glfwGetWindowSize(window, &width, &height);
    glViewport(0, 0, width, height);
    mat_ortho(matrix, 0, width, 0, height, -1, 1);
}

void update_matrix_3d(
    float *matrix, float x, float y, float z, float rx, float ry)
{
    float a[16];
    float b[16];
    int width, height;
    glfwGetWindowSize(window, &width, &height);
    glViewport(0, 0, width, height);
    float aspect = (float)width / height;
    mat_identity(a);
    mat_translate(b, -x, -y, -z);
    mat_multiply(a, b, a);
    mat_rotate(b, cosf(rx), 0, sinf(rx), ry);
    mat_multiply(a, b, a);
    mat_rotate(b, 0, 1, 0, -rx);
    mat_multiply(a, b, a);
    if (ortho) {
        int size = 32;
        mat_ortho(b, -size * aspect, size * aspect, -size, size, -256, 256);
    }
    else {
        mat_perspective(b, fov, aspect, 0.1, 1024.0);
    }
    mat_multiply(a, b, a);
    mat_identity(matrix);
    mat_multiply(matrix, a, matrix);
}

void update_matrix_item(float *matrix) {
    float a[16];
    float b[16];
    int width, height;
    glfwGetWindowSize(window, &width, &height);
    glViewport(0, 0, width, height);
    float aspect = (float)width / height;
    float size = 64;
    float box = height / size / 2;
    float xoffset = 1 - size / width * 2;
    float yoffset = 1 - size / height * 2;
    mat_identity(a);
    mat_rotate(b, 0, 1, 0, PI / 4);
    mat_multiply(a, b, a);
    mat_rotate(b, 1, 0, 0, -PI / 10);
    mat_multiply(a, b, a);
    mat_ortho(b, -box * aspect, box * aspect, -box, box, -1, 1);
    mat_multiply(a, b, a);
    mat_translate(b, -xoffset, -yoffset, 0);
    mat_multiply(a, b, a);
    mat_identity(matrix);
    mat_multiply(matrix, a, matrix);
}

GLuint make_line_buffer() {
    int width, height;
    glfwGetWindowSize(window, &width, &height);
    int x = width / 2;
    int y = height / 2;
    int p = 10;
    float data[] = {
        x, y - p, x, y + p,
        x - p, y, x + p, y
    };
    GLuint buffer = make_buffer(
        GL_ARRAY_BUFFER, sizeof(data), data
    );
    return buffer;
}

GLuint make_cube_buffer(float x, float y, float z, float n) {
    float data[144];
    make_cube_wireframe(data, x, y, z, n);
    GLuint buffer = make_buffer(
        GL_ARRAY_BUFFER, sizeof(data), data
    );
    return buffer;
}

void get_sight_vector(float rx, float ry, float *vx, float *vy, float *vz) {
    float m = cosf(ry);
    *vx = cosf(rx - RADIANS(90)) * m;
    *vy = sinf(ry);
    *vz = sinf(rx - RADIANS(90)) * m;
}

void get_motion_vector(int flying, int sz, int sx, float rx, float ry,
    float *vx, float *vy, float *vz) {
    *vx = 0; *vy = 0; *vz = 0;
    if (!sz && !sx) {
        return;
    }
    float strafe = atan2f(sz, sx);
    if (flying) {
        float m = cosf(ry);
        float y = sinf(ry);
        if (sx) {
            y = 0;
            m = 1;
        }
        if (sz > 0) {
            y = -y;
        }
        *vx = cosf(rx + strafe) * m;
        *vy = y;
        *vz = sinf(rx + strafe) * m;
    }
    else {
        *vx = cosf(rx + strafe);
        *vy = 0;
        *vz = sinf(rx + strafe);
    }
}

void make_single_cube(
    GLuint *position_buffer, GLuint *normal_buffer, GLuint *uv_buffer,
    float x, float y, float z, float n, int w)
{
    int faces = 6;
    glDeleteBuffers(1, position_buffer);
    glDeleteBuffers(1, normal_buffer);
    glDeleteBuffers(1, uv_buffer);
    GLfloat *position_data = malloc(sizeof(GLfloat) * faces * 18);
    GLfloat *normal_data = malloc(sizeof(GLfloat) * faces * 18);
    GLfloat *uv_data = malloc(sizeof(GLfloat) * faces * 12);
    make_cube(
        position_data,
        normal_data,
        uv_data,
        1, 1, 1, 1, 1, 1,
        x, y, z, n, w);
    *position_buffer = make_buffer(
        GL_ARRAY_BUFFER,
        sizeof(GLfloat) * faces * 18,
        position_data
    );
    *normal_buffer = make_buffer(
        GL_ARRAY_BUFFER,
        sizeof(GLfloat) * faces * 18,
        normal_data
    );
    *uv_buffer = make_buffer(
        GL_ARRAY_BUFFER,
        sizeof(GLfloat) * faces * 12,
        uv_data
    );
    free(position_data);
    free(normal_data);
    free(uv_data);
}

Player *find_player(Player *players, int player_count, int id) {
    for (int i = 0; i < player_count; i++) {
        Player *player = players + i;
        if (player->id == id) {
            return player;
        }
    }
    return 0;
}

void update_player(Player *player,
    float x, float y, float z, float rx, float ry)
{
    make_single_cube(
        &player->position_buffer, &player->normal_buffer, &player->uv_buffer,
        x, y, z, 0.4, 16);
}

void delete_player(Player *players, int *player_count, int id) {
    Player *player = find_player(players, *player_count, id);
    if (!player) {
        return;
    }
    int count = *player_count;
    glDeleteBuffers(1, &player->position_buffer);
    glDeleteBuffers(1, &player->normal_buffer);
    glDeleteBuffers(1, &player->uv_buffer);
    Player *other = players + (--count);
    memcpy(player, other, sizeof(Player));
    *player_count = count;
}

Chunk *find_chunk(Chunk *chunks, int chunk_count, int p, int q) {
    for (int i = 0; i < chunk_count; i++) {
        Chunk *chunk = chunks + i;
        if (chunk->p == p && chunk->q == q) {
            return chunk;
        }
    }
    return 0;
}

int chunk_distance(Chunk *chunk, int p, int q) {
    int dp = ABS(chunk->p - p);
    int dq = ABS(chunk->q - q);
    return MAX(dp, dq);
}

int chunk_visible(Chunk *chunk, float *matrix) {
    for (int dp = 0; dp <= 1; dp++) {
        for (int dq = 0; dq <= 1; dq++) {
            for (int y = 0; y < 128; y += 16) {
                float vec[4] = {
                    (chunk->p + dp) * CHUNK_SIZE - dp,
                    y,
                    (chunk->q + dq) * CHUNK_SIZE - dq,
                    1};
                mat_vec_multiply(vec, matrix, vec);
                if (vec[3] >= 0) {
                    return 1;
                }
            }
        }
    }
    return 0;
}

int highest_block(Chunk *chunks, int chunk_count, float x, float z) {
    int result = -1;
    int nx = roundf(x);
    int nz = roundf(z);
    int p = floorf(roundf(x) / CHUNK_SIZE);
    int q = floorf(roundf(z) / CHUNK_SIZE);
    Chunk *chunk = find_chunk(chunks, chunk_count, p, q);
    if (chunk) {
        Map *map = &chunk->map;
        MAP_FOR_EACH(map, e) {
            if (is_obstacle(e->w) && e->x == nx && e->z == nz) {
                result = MAX(result, e->y);
            }
        } END_MAP_FOR_EACH;
    }
    return result;
}

int _hit_test(
    Map *map, float max_distance, int previous,
    float x, float y, float z,
    float vx, float vy, float vz,
    int *hx, int *hy, int *hz)
{
    int m = 8;
    int px = 0;
    int py = 0;
    int pz = 0;
    for (int i = 0; i < max_distance * m; i++) {
        int nx = roundf(x);
        int ny = roundf(y);
        int nz = roundf(z);
        if (nx != px || ny != py || nz != pz) {
            int hw = map_get(map, nx, ny, nz);
            if (hw > 0) {
                if (previous) {
                    *hx = px; *hy = py; *hz = pz;
                }
                else {
                    *hx = nx; *hy = ny; *hz = nz;
                }
                return hw;
            }
            px = nx; py = ny; pz = nz;
        }
        x += vx / m; y += vy / m; z += vz / m;
    }
    return 0;
}

int hit_test(
    Chunk *chunks, int chunk_count, int previous,
    float x, float y, float z, float rx, float ry,
    int *bx, int *by, int *bz)
{
    int result = 0;
    float best = 0;
    int p = floorf(roundf(x) / CHUNK_SIZE);
    int q = floorf(roundf(z) / CHUNK_SIZE);
    float vx, vy, vz;
    get_sight_vector(rx, ry, &vx, &vy, &vz);
    for (int i = 0; i < chunk_count; i++) {
        Chunk *chunk = chunks + i;
        if (chunk_distance(chunk, p, q) > 1) {
            continue;
        }
        int hx, hy, hz;
        int hw = _hit_test(&chunk->map, 8, previous,
            x, y, z, vx, vy, vz, &hx, &hy, &hz);
        if (hw > 0) {
            float d = sqrtf(
                powf(hx - x, 2) + powf(hy - y, 2) + powf(hz - z, 2));
            if (best == 0 || d < best) {
                best = d;
                *bx = hx; *by = hy; *bz = hz;
                result = hw;
            }
        }
    }
    return result;
}

int collide(
    Chunk *chunks, int chunk_count,
    int height, float *x, float *y, float *z)
{
    int result = 0;
    int p = floorf(roundf(*x) / CHUNK_SIZE);
    int q = floorf(roundf(*z) / CHUNK_SIZE);
    Chunk *chunk = find_chunk(chunks, chunk_count, p, q);
    if (!chunk) {
        return result;
    }
    Map *map = &chunk->map;
    int nx = roundf(*x);
    int ny = roundf(*y);
    int nz = roundf(*z);
    float px = *x - nx;
    float py = *y - ny;
    float pz = *z - nz;
    float pad = 0.25;
    for (int dy = 0; dy < height; dy++) {
        if (px < -pad && is_obstacle(map_get(map, nx - 1, ny - dy, nz))) {
            *x = nx - pad;
        }
        if (px > pad && is_obstacle(map_get(map, nx + 1, ny - dy, nz))) {
            *x = nx + pad;
        }
        if (py < -pad && is_obstacle(map_get(map, nx, ny - dy - 1, nz))) {
            *y = ny - pad;
            result = 1;
        }
        if (py > pad && is_obstacle(map_get(map, nx, ny - dy + 1, nz))) {
            *y = ny + pad;
            result = 1;
        }
        if (pz < -pad && is_obstacle(map_get(map, nx, ny - dy, nz - 1))) {
            *z = nz - pad;
        }
        if (pz > pad && is_obstacle(map_get(map, nx, ny - dy, nz + 1))) {
            *z = nz + pad;
        }
    }
    return result;
}

int player_intersects_block(
    int height,
    float x, float y, float z,
    int hx, int hy, int hz)
{
    int nx = roundf(x);
    int ny = roundf(y);
    int nz = roundf(z);
    for (int i = 0; i < height; i++) {
        if (nx == hx && ny - i == hy && nz == hz) {
            return 1;
        }
    }
    return 0;
}

void make_world(Map *map, int p, int q) {
    int pad = 1;
    for (int dx = -pad; dx < CHUNK_SIZE + pad; dx++) {
        for (int dz = -pad; dz < CHUNK_SIZE + pad; dz++) {
            int x = p * CHUNK_SIZE + dx;
            int z = q * CHUNK_SIZE + dz;
            float f = simplex2(x * 0.01, z * 0.01, 4, 0.5, 2);
            float g = simplex2(-x * 0.01, -z * 0.01, 2, 0.9, 2);
            int mh = g * 32 + 16;
            int h = f * mh;
            int w = 1;
            int t = 12;
            if (h <= t) {
                h = t;
                w = 2;
            }
            if (dx < 0 || dz < 0 || dx >= CHUNK_SIZE || dz >= CHUNK_SIZE) {
                w = -1;
            }
            // sand and grass terrain
            for (int y = 0; y < h; y++) {
                map_set(map, x, y, z, w);
            }
            // TODO: w = -1 if outside of chunk
            if (w == 1) {
                // grass
                if (simplex2(-x * 0.1, z * 0.1, 4, 0.8, 2) > 0.6) {
                    map_set(map, x, h, z, 17);
                }
                // flowers
                if (simplex2(x * 0.05, -z * 0.05, 4, 0.8, 2) > 0.7) {
                    int w = 18 + simplex2(x * 0.1, z * 0.1, 4, 0.8, 2) * 7;
                    map_set(map, x, h, z, w);
                }
                // trees
                int ok = 1;
                if (dx - 4 < 0 || dz - 4 < 0 ||
                    dx + 4 >= CHUNK_SIZE || dz + 4 >= CHUNK_SIZE)
                {
                    ok = 0;
                }
                if (ok && simplex2(x, z, 6, 0.5, 2) > 0.84) {
                    for (int y = h + 3; y < h + 8; y++) {
                        for (int ox = -3; ox <= 3; ox++) {
                            for (int oz = -3; oz <= 3; oz++) {
                                int d = (ox * ox) + (oz * oz) +
                                    (y - (h + 4)) * (y - (h + 4));
                                if (d < 11) {
                                    map_set(map, x + ox, y, z + oz, 15);
                                }
                            }
                        }
                    }
                    for (int y = h; y < h + 7; y++) {
                        map_set(map, x, y, z, 5);
                    }
                }
            }
            // clouds
            for (int y = 64; y < 72; y++) {
                if (simplex3(x * 0.01, y * 0.1, z * 0.01, 8, 0.5, 2) > 0.75) {
                    map_set(map, x, y, z, 16);
                }
            }
        }
    }
}

void exposed_faces(
    Map *map, int x, int y, int z,
    int *f1, int *f2, int *f3, int *f4, int *f5, int *f6)
{
    *f1 = is_transparent(map_get(map, x - 1, y, z));
    *f2 = is_transparent(map_get(map, x + 1, y, z));
    *f3 = is_transparent(map_get(map, x, y + 1, z));
    *f4 = is_transparent(map_get(map, x, y - 1, z)) && (y > 0);
    *f5 = is_transparent(map_get(map, x, y, z + 1));
    *f6 = is_transparent(map_get(map, x, y, z - 1));
}

void update_chunk(Chunk *chunk) {
    Map *map = &chunk->map;

    if (chunk->faces) {
        glDeleteBuffers(1, &chunk->position_buffer);
        glDeleteBuffers(1, &chunk->normal_buffer);
        glDeleteBuffers(1, &chunk->uv_buffer);
    }

    int faces = 0;
    MAP_FOR_EACH(map, e) {
        if (e->w <= 0) {
            continue;
        }
        int f1, f2, f3, f4, f5, f6;
        exposed_faces(map, e->x, e->y, e->z, &f1, &f2, &f3, &f4, &f5, &f6);
        int total = f1 + f2 + f3 + f4 + f5 + f6;
        if (is_plant(e->w)) {
            total = total ? 4 : 0;
        }
        faces += total;
    } END_MAP_FOR_EACH;

    GLfloat *position_data = malloc(sizeof(GLfloat) * faces * 18);
    GLfloat *normal_data = malloc(sizeof(GLfloat) * faces * 18);
    GLfloat *uv_data = malloc(sizeof(GLfloat) * faces * 12);
    int position_offset = 0;
    int uv_offset = 0;
    MAP_FOR_EACH(map, e) {
        if (e->w <= 0) {
            continue;
        }
        int f1, f2, f3, f4, f5, f6;
        exposed_faces(map, e->x, e->y, e->z, &f1, &f2, &f3, &f4, &f5, &f6);
        int total = f1 + f2 + f3 + f4 + f5 + f6;
        if (is_plant(e->w)) {
            total = total ? 4 : 0;
        }
        if (total == 0) {
            continue;
        }
        if (is_plant(e->w)) {
            float rotation = simplex3(e->x, e->y, e->z, 4, 0.5, 2) * 360;
            make_plant(
                position_data + position_offset,
                normal_data + position_offset,
                uv_data + uv_offset,
                e->x, e->y, e->z, 0.5, e->w, rotation);
        }
        else {
            make_cube(
                position_data + position_offset,
                normal_data + position_offset,
                uv_data + uv_offset,
                f1, f2, f3, f4, f5, f6,
                e->x, e->y, e->z, 0.5, e->w);
        }
        position_offset += total * 18;
        uv_offset += total * 12;
    } END_MAP_FOR_EACH;

    GLuint position_buffer = make_buffer(
        GL_ARRAY_BUFFER,
        sizeof(GLfloat) * faces * 18,
        position_data
    );
    GLuint normal_buffer = make_buffer(
        GL_ARRAY_BUFFER,
        sizeof(GLfloat) * faces * 18,
        normal_data
    );
    GLuint uv_buffer = make_buffer(
        GL_ARRAY_BUFFER,
        sizeof(GLfloat) * faces * 12,
        uv_data
    );
    free(position_data);
    free(normal_data);
    free(uv_data);

    chunk->faces = faces;
    chunk->position_buffer = position_buffer;
    chunk->normal_buffer = normal_buffer;
    chunk->uv_buffer = uv_buffer;
}

void make_chunk(Chunk *chunk, int p, int q) {
    chunk->p = p;
    chunk->q = q;
    chunk->faces = 0;
    Map *map = &chunk->map;
    map_alloc(map);
    make_world(map, p, q);
    db_update_chunk(map, p, q);
    update_chunk(chunk);
    client_chunk(p, q);
}

void draw_chunk(
    Chunk *chunk, GLuint position_loc, GLuint normal_loc, GLuint uv_loc)
{
    glEnableVertexAttribArray(position_loc);
    glEnableVertexAttribArray(normal_loc);
    glEnableVertexAttribArray(uv_loc);
    glBindBuffer(GL_ARRAY_BUFFER, chunk->position_buffer);
    glVertexAttribPointer(position_loc, 3, GL_FLOAT, GL_FALSE, 0, 0);
    glBindBuffer(GL_ARRAY_BUFFER, chunk->normal_buffer);
    glVertexAttribPointer(normal_loc, 3, GL_FLOAT, GL_FALSE, 0, 0);
    glBindBuffer(GL_ARRAY_BUFFER, chunk->uv_buffer);
    glVertexAttribPointer(uv_loc, 2, GL_FLOAT, GL_FALSE, 0, 0);
    glBindBuffer(GL_ARRAY_BUFFER, 0);
    glDrawArrays(GL_TRIANGLES, 0, chunk->faces * 6);
    glDisableVertexAttribArray(position_loc);
    glDisableVertexAttribArray(normal_loc);
    glDisableVertexAttribArray(uv_loc);
}

void draw_single_cube(
    GLuint position_buffer, GLuint normal_buffer, GLuint uv_buffer,
    GLuint position_loc, GLuint normal_loc, GLuint uv_loc)
{
    glEnableVertexAttribArray(position_loc);
    glEnableVertexAttribArray(normal_loc);
    glEnableVertexAttribArray(uv_loc);
    glBindBuffer(GL_ARRAY_BUFFER, position_buffer);
    glVertexAttribPointer(position_loc, 3, GL_FLOAT, GL_FALSE, 0, 0);
    glBindBuffer(GL_ARRAY_BUFFER, normal_buffer);
    glVertexAttribPointer(normal_loc, 3, GL_FLOAT, GL_FALSE, 0, 0);
    glBindBuffer(GL_ARRAY_BUFFER, uv_buffer);
    glVertexAttribPointer(uv_loc, 2, GL_FLOAT, GL_FALSE, 0, 0);
    glBindBuffer(GL_ARRAY_BUFFER, 0);
    glDrawArrays(GL_TRIANGLES, 0, 6 * 6);
    glDisableVertexAttribArray(position_loc);
    glDisableVertexAttribArray(normal_loc);
    glDisableVertexAttribArray(uv_loc);
}

void draw_player(
    Player *player, GLuint position_loc, GLuint normal_loc, GLuint uv_loc)
{
    draw_single_cube(
        player->position_buffer, player->normal_buffer, player->uv_buffer,
        position_loc, normal_loc, uv_loc);
}

void draw_lines(GLuint buffer, GLuint position_loc, int size, int count) {
    glEnableVertexAttribArray(position_loc);
    glBindBuffer(GL_ARRAY_BUFFER, buffer);
    glVertexAttribPointer(position_loc, size, GL_FLOAT, GL_FALSE, 0, 0);
    glBindBuffer(GL_ARRAY_BUFFER, 0);
    glDrawArrays(GL_LINES, 0, count);
    glDisableVertexAttribArray(position_loc);
}

void ensure_chunks(Chunk *chunks, int *chunk_count, int p, int q, int force) {
    int count = *chunk_count;
    for (int i = 0; i < count; i++) {
        Chunk *chunk = chunks + i;
        if (chunk_distance(chunk, p, q) >= DELETE_CHUNK_RADIUS) {
            map_free(&chunk->map);
            glDeleteBuffers(1, &chunk->position_buffer);
            glDeleteBuffers(1, &chunk->normal_buffer);
            glDeleteBuffers(1, &chunk->uv_buffer);
            Chunk *other = chunks + (--count);
            memcpy(chunk, other, sizeof(Chunk));
        }
    }
    int n = CREATE_CHUNK_RADIUS;
    for (int i = -n; i <= n; i++) {
        for (int j = -n; j <= n; j++) {
            int a = p + i;
            int b = q + j;
            if (!find_chunk(chunks, count, a, b)) {
                make_chunk(chunks + count, a, b);
                count++;
                if (!force) {
                    *chunk_count = count;
                    return;
                }
            }
        }
    }
    *chunk_count = count;
}

void _set_block(
    Chunk *chunks, int chunk_count,
    int p, int q, int x, int y, int z, int w, int post)
{
    Chunk *chunk = find_chunk(chunks, chunk_count, p, q);
    if (chunk) {
        Map *map = &chunk->map;
        map_set(map, x, y, z, w);
        chunk->dirty = 1;
    }
    db_insert_block(p, q, x, y, z, w);
    if (post) {
        client_block(p, q, x, y, z, w);
    }
}

void set_block(
    Chunk *chunks, int chunk_count,
    int x, int y, int z, int w, int post)
{
    int p = floorf((float)x / CHUNK_SIZE);
    int q = floorf((float)z / CHUNK_SIZE);
    _set_block(chunks, chunk_count, p, q, x, y, z, w, post);
    w = w ? -1 : 0;
    int p0 = x == p * CHUNK_SIZE;
    int q0 = z == q * CHUNK_SIZE;
    int p1 = x == p * CHUNK_SIZE + CHUNK_SIZE - 1;
    int q1 = z == q * CHUNK_SIZE + CHUNK_SIZE - 1;
    for (int dp = -1; dp <= 1; dp++) {
        for (int dq = -1; dq <= 1; dq++) {
            if (dp == 0 && dq == 0) continue;
            if (dp < 0 && !p0) continue;
            if (dp > 0 && !p1) continue;
            if (dq < 0 && !q0) continue;
            if (dq > 0 && !q1) continue;
            _set_block(chunks, chunk_count, p + dp, q + dq, x, y, z, w, post);
        }
    }
}

void on_key(GLFWwindow *window, int key, int scancode, int action, int mods) {
    if (action != GLFW_PRESS) {
        return;
    }
    if (key == GLFW_KEY_ESCAPE) {
        if (exclusive) {
            exclusive = 0;
            glfwSetInputMode(window, GLFW_CURSOR, GLFW_CURSOR_NORMAL);
        }
    }
    if (key == GLFW_KEY_TAB) {
        flying = !flying;
    }
    if (key == GLFW_KEY_ENTER) {
        if (mods & GLFW_MOD_SUPER) {
            right_click = 1;
        }
        else {
            left_click = 1;
        }
    }
    if (key >= '1' && key <= '9') {
        block_type = key - '1' + 1;
    }
    if (key == 'E') {
        block_type = block_type % 11 + 1;
    }
}

void on_mouse_button(GLFWwindow *window, int button, int action, int mods) {
    if (action != GLFW_PRESS) {
        return;
    }
    if (button == 0) {
        if (exclusive) {
            if (mods & GLFW_MOD_SUPER) {
                right_click = 1;
            }
            else {
                left_click = 1;
            }
        }
        else {
            exclusive = 1;
            glfwSetInputMode(window, GLFW_CURSOR, GLFW_CURSOR_DISABLED);
        }
    }
    if (button == 1) {
        if (exclusive) {
            right_click = 1;
        }
    }
}

void create_window() {
    int width = 1024;
    int height = 768;
    GLFWmonitor *monitor = NULL;
    if (FULLSCREEN) {
        int mode_count;
        monitor = glfwGetPrimaryMonitor();
        const GLFWvidmode *modes = glfwGetVideoModes(monitor, &mode_count);
        width = modes[mode_count - 1].width;
        height = modes[mode_count - 1].height;
    }
    window = glfwCreateWindow(width, height, "Craft", monitor, NULL);
}

int main(int argc, char **argv) {
    srand(time(NULL));
    rand();
    if (argc == 2 || argc == 3) {
        char *hostname = argv[1];
        int port = DEFAULT_PORT;
        if (argc == 3) {
            port = atoi(argv[2]);
        }
        db_disable();
        client_enable();
        client_connect(hostname, port);
        client_start();
    }
    if (!glfwInit()) {
        return -1;
    }
    create_window();
    if (!window) {
        glfwTerminate();
        return -1;
    }
    glfwMakeContextCurrent(window);
    glfwSwapInterval(VSYNC);
    glfwSetInputMode(window, GLFW_CURSOR, GLFW_CURSOR_DISABLED);
    glfwSetKeyCallback(window, on_key);
    glfwSetMouseButtonCallback(window, on_mouse_button);

    #ifndef __APPLE__
        if (glewInit() != GLEW_OK) {
            return -1;
        }
    #endif

    if (db_init()) {
        return -1;
    }

    glEnable(GL_CULL_FACE);
    glEnable(GL_DEPTH_TEST);
    glEnable(GL_LINE_SMOOTH);
    glLogicOp(GL_INVERT);
    glClearColor(0.53, 0.81, 0.92, 1.00);

<<<<<<< HEAD
    //GLuint vertex_array;
    //glGenVertexArrays(1, &vertex_array);
    //glBindVertexArray(vertex_array);

=======
>>>>>>> 3156ca8e
    GLuint texture;
    glGenTextures(1, &texture);
    glActiveTexture(GL_TEXTURE0);
    glBindTexture(GL_TEXTURE_2D, texture);
    glTexParameteri(GL_TEXTURE_2D, GL_TEXTURE_MIN_FILTER, GL_NEAREST);
    glTexParameteri(GL_TEXTURE_2D, GL_TEXTURE_MAG_FILTER, GL_NEAREST);
    load_png_texture("texture.png");

    GLuint block_program = load_program(
        "shaders/block_vertex.glsl", "shaders/block_fragment.glsl");
    GLuint matrix_loc = glGetUniformLocation(block_program, "matrix");
    GLuint camera_loc = glGetUniformLocation(block_program, "camera");
    GLuint sampler_loc = glGetUniformLocation(block_program, "sampler");
    GLuint timer_loc = glGetUniformLocation(block_program, "timer");
    GLuint position_loc = glGetAttribLocation(block_program, "position");
    GLuint normal_loc = glGetAttribLocation(block_program, "normal");
    GLuint uv_loc = glGetAttribLocation(block_program, "uv");

    GLuint line_program = load_program(
        "shaders/line_vertex.glsl", "shaders/line_fragment.glsl");
    GLuint line_matrix_loc = glGetUniformLocation(line_program, "matrix");
    GLuint line_position_loc = glGetAttribLocation(line_program, "position");

    GLuint item_position_buffer = 0;
    GLuint item_normal_buffer = 0;
    GLuint item_uv_buffer = 0;
    int previous_block_type = 0;

    Chunk chunks[MAX_CHUNKS];
    int chunk_count = 0;

    Player players[MAX_PLAYERS];
    int player_count = 0;

    FPS fps = {0, 0};
    float matrix[16];
    float x = (rand_double() - 0.5) * 10000;
    float z = (rand_double() - 0.5) * 10000;
    float y = 0;
    float dy = 0;
    float rx = 0;
    float ry = 0;
    double px = 0;
    double py = 0;

    int loaded = db_load_state(&x, &y, &z, &rx, &ry);
    if (!get_client_enabled()) {
        ensure_chunks(chunks, &chunk_count,
            floorf(roundf(x) / CHUNK_SIZE),
            floorf(roundf(z) / CHUNK_SIZE), 1);
    }
    if (!loaded) {
        y = highest_block(chunks, chunk_count, x, z) + 2;
    }

    glfwGetCursorPos(window, &px, &py);
    double previous = glfwGetTime();
    while (!glfwWindowShouldClose(window)) {
        update_fps(&fps, SHOW_FPS);
        double now = glfwGetTime();
        double dt = MIN(now - previous, 0.2);
        previous = now;

        if (exclusive && (px || py)) {
            double mx, my;
            glfwGetCursorPos(window, &mx, &my);
            printf("%.2f, %.2f\n", mx, my);
            float m = 0.0025 / 10;
            rx += (mx - px) * m;
            ry -= (my - py) * m;
            if (rx < 0) {
                rx += RADIANS(360);
            }
            if (rx >= RADIANS(360)){
                rx -= RADIANS(360);
            }
            ry = MAX(ry, -RADIANS(90));
            ry = MIN(ry, RADIANS(90));
            px = mx;
            py = my;
        }
        else {
            glfwGetCursorPos(window, &px, &py);
        }

        int sz = 0;
        int sx = 0;
        ortho = glfwGetKey(window, 'F');
        fov = glfwGetKey(window, GLFW_KEY_LEFT_SHIFT) ? 15.0 : 65.0;
        if (glfwGetKey(window, 'Q')) break;
        if (glfwGetKey(window, 'W')) sz--;
        if (glfwGetKey(window, 'S')) sz++;
        if (glfwGetKey(window, 'A')) sx--;
        if (glfwGetKey(window, 'D')) sx++;
        float m = 1.0 * dt;
        if (glfwGetKey(window, GLFW_KEY_LEFT)) rx -= m;
        if (glfwGetKey(window, GLFW_KEY_RIGHT)) rx += m;
        if (glfwGetKey(window, GLFW_KEY_UP)) ry += m;
        if (glfwGetKey(window, GLFW_KEY_DOWN)) ry -= m;
        if (dy == 0 && glfwGetKey(window, GLFW_KEY_SPACE)) {
            dy = 8;
        }
        float vx, vy, vz;
        get_motion_vector(flying, sz, sx, rx, ry, &vx, &vy, &vz);
        if (glfwGetKey(window, 'Z')) {
            vx = -1; vy = 0; vz = 0;
        }
        if (glfwGetKey(window, 'X')) {
            vx = 1; vy = 0; vz = 0;
        }
        if (glfwGetKey(window, 'C')) {
            vx = 0; vy = -1; vz = 0;
        }
        if (glfwGetKey(window, 'V')) {
            vx = 0; vy = 1; vz = 0;
        }
        if (glfwGetKey(window, 'B')) {
            vx = 0; vy = 0; vz = -1;
        }
        if (glfwGetKey(window, 'N')) {
            vx = 0; vy = 0; vz = 1;
        }
        float speed = flying ? 20 : 5;
        int step = 8;
        float ut = dt / step;
        vx = vx * ut * speed;
        vy = vy * ut * speed;
        vz = vz * ut * speed;
        for (int i = 0; i < step; i++) {
            if (flying) {
                dy = 0;
            }
            else {
                dy -= ut * 25;
                dy = MAX(dy, -250);
            }
            x += vx;
            y += vy + dy * ut;
            z += vz;
            if (collide(chunks, chunk_count, 2, &x, &y, &z)) {
                dy = 0;
            }
        }

        for (int i = 0; i < chunk_count; i++) {
            Chunk *chunk = chunks + i;
            chunk->dirty = 0;
        }

        if (left_click) {
            left_click = 0;
            int hx, hy, hz;
            int hw = hit_test(chunks, chunk_count, 0, x, y, z, rx, ry,
                &hx, &hy, &hz);
            if (hy > 0 && is_destructable(hw)) {
                set_block(chunks, chunk_count, hx, hy, hz, 0, 1);
            }
        }

        if (right_click) {
            right_click = 0;
            int hx, hy, hz;
            int hw = hit_test(chunks, chunk_count, 1, x, y, z, rx, ry,
                &hx, &hy, &hz);
            if (is_obstacle(hw)) {
                if (!player_intersects_block(2, x, y, z, hx, hy, hz)) {
                    set_block(chunks, chunk_count, hx, hy, hz, block_type, 1);
                }
            }
        }

        client_position(x, y, z, rx, ry);
        char buffer[1024];
        while (client_recv(buffer)) {
            float ux, uy, uz, urx, ury;
            if (sscanf(buffer, "U,%*d,%f,%f,%f,%f,%f",
                &ux, &uy, &uz, &urx, &ury) == 5)
            {
                x = ux; y = uy; z = uz; rx = urx; ry = ury;
                ensure_chunks(chunks, &chunk_count,
                    floorf(roundf(x) / CHUNK_SIZE),
                    floorf(roundf(z) / CHUNK_SIZE), 1);
                y = highest_block(chunks, chunk_count, x, z) + 2;
            }
            int bx, by, bz, bw;
            if (sscanf(buffer, "B,%*d,%*d,%d,%d,%d,%d",
                &bx, &by, &bz, &bw) == 4)
            {
                set_block(chunks, chunk_count, bx, by, bz, bw, 0);
                if ((int)roundf(x) == bx && (int)roundf(z) == bz) {
                    y = highest_block(chunks, chunk_count, x, z) + 2;
                }
            }
            int pid;
            float px, py, pz, prx, pry;
            if (sscanf(buffer, "P,%d,%f,%f,%f,%f,%f",
                &pid, &px, &py, &pz, &prx, &pry) == 6)
            {
                Player *player = find_player(players, player_count, pid);
                if (!player) {
                    // TODO: avoid overflow
                    player = players + player_count;
                    player_count++;
                    player->id = pid;
                    player->position_buffer = 0;
                    player->normal_buffer = 0;
                    player->uv_buffer = 0;
                }
                update_player(player, px, py, pz, prx, pry);
            }
        }

        for (int i = 0; i < chunk_count; i++) {
            Chunk *chunk = chunks + i;
            if (chunk->dirty) {
                update_chunk(chunk);
            }
        }

        int p = floorf(roundf(x) / CHUNK_SIZE);
        int q = floorf(roundf(z) / CHUNK_SIZE);
        ensure_chunks(chunks, &chunk_count, p, q, 0);

        glClear(GL_COLOR_BUFFER_BIT | GL_DEPTH_BUFFER_BIT);

        update_matrix_3d(matrix, x, y, z, rx, ry);

        // render chunks
        glUseProgram(block_program);
        glUniformMatrix4fv(matrix_loc, 1, GL_FALSE, matrix);
        glUniform3f(camera_loc, x, y, z);
        glUniform1i(sampler_loc, 0);
        glUniform1f(timer_loc, glfwGetTime());
        for (int i = 0; i < chunk_count; i++) {
            Chunk *chunk = chunks + i;
            if (chunk_distance(chunk, p, q) > RENDER_CHUNK_RADIUS) {
                continue;
            }
            if (!chunk_visible(chunk, matrix)) {
                continue;
            }
            draw_chunk(chunk, position_loc, normal_loc, uv_loc);
        }

        // render players
        for (int i = 0; i < player_count; i++) {
            Player *player = players + i;
            draw_player(player, position_loc, normal_loc, uv_loc);
        }

        // render focused block wireframe
        int hx, hy, hz;
        int hw = hit_test(
            chunks, chunk_count, 0, x, y, z, rx, ry, &hx, &hy, &hz);
        if (is_obstacle(hw)) {
            glUseProgram(line_program);
            glLineWidth(1);
            glEnable(GL_COLOR_LOGIC_OP);
            glUniformMatrix4fv(line_matrix_loc, 1, GL_FALSE, matrix);
            GLuint cube_buffer = make_cube_buffer(hx, hy, hz, 0.51);
            draw_lines(cube_buffer, line_position_loc, 3, 48);
            glDeleteBuffers(1, &cube_buffer);
            glDisable(GL_COLOR_LOGIC_OP);
        }

        update_matrix_2d(matrix);

        // render crosshairs
        glUseProgram(line_program);
        glLineWidth(4);
        glEnable(GL_COLOR_LOGIC_OP);
        glUniformMatrix4fv(line_matrix_loc, 1, GL_FALSE, matrix);
        GLuint line_buffer = make_line_buffer();
        draw_lines(line_buffer, line_position_loc, 2, 4);
        glDeleteBuffers(1, &line_buffer);
        glDisable(GL_COLOR_LOGIC_OP);

        // render selected item
        update_matrix_item(matrix);
        if (block_type != previous_block_type) {
            previous_block_type = block_type;
            make_single_cube(
                &item_position_buffer, &item_normal_buffer, &item_uv_buffer,
                0, 0, 0, 0.5, block_type);
        }
        glUseProgram(block_program);
        glUniformMatrix4fv(matrix_loc, 1, GL_FALSE, matrix);
        glUniform3f(camera_loc, 0, 0, 5);
        glUniform1i(sampler_loc, 0);
        glUniform1f(timer_loc, glfwGetTime());
        glDisable(GL_DEPTH_TEST);
        draw_single_cube(
            item_position_buffer, item_normal_buffer, item_uv_buffer,
            position_loc, normal_loc, uv_loc);
        glEnable(GL_DEPTH_TEST);

        glfwSwapBuffers(window);
        glfwPollEvents();
    }
    client_stop();
    db_save_state(x, y, z, rx, ry);
    db_close();
    glfwTerminate();
    return 0;
}<|MERGE_RESOLUTION|>--- conflicted
+++ resolved
@@ -1,8 +1,3 @@
-<<<<<<< HEAD
-//#define GLFW_INCLUDE_GLCOREARB
-#include <GL/glew.h>
-=======
->>>>>>> 3156ca8e
 #include <GLFW/glfw3.h>
 #include <math.h>
 #include <stdio.h>
@@ -850,13 +845,6 @@
     glLogicOp(GL_INVERT);
     glClearColor(0.53, 0.81, 0.92, 1.00);
 
-<<<<<<< HEAD
-    //GLuint vertex_array;
-    //glGenVertexArrays(1, &vertex_array);
-    //glBindVertexArray(vertex_array);
-
-=======
->>>>>>> 3156ca8e
     GLuint texture;
     glGenTextures(1, &texture);
     glActiveTexture(GL_TEXTURE0);
