--- conflicted
+++ resolved
@@ -61,11 +61,7 @@
     }
     float strafe = atan2(sz, sx);
     float m = cos(ry);
-<<<<<<< HEAD
-    *dy = sin(ry);
-=======
     float y = sin(ry);
->>>>>>> dc441f37
     if (sx) {
         y = 0;
         m = 1;
@@ -96,32 +92,6 @@
             }
         }
     }
-<<<<<<< HEAD
-    *dx = cos(rx + strafe) * m;
-    *dz = sin(rx + strafe) * m;
-}
-
-int make_world(Block *world) {
-    int count = 0;
-    for (int x = 0; x < 64; x++) {
-        for (int z = 0; z < 64; z++) {
-            for (int y = 0; y < 16; y++) {
-                int skip = randint(16);
-                if (skip && y) {
-                    continue;
-                }
-                int w = randint(4);
-                world->x = x;
-                world->y = y;
-                world->z = z;
-                world->w = y ? w : 0;
-                world++;
-                count++;
-            }
-        }
-    }
-=======
->>>>>>> dc441f37
     return count;
 }
 
@@ -145,16 +115,12 @@
     GLfloat texture_data[72];
     Block world_data[65536];
     make_cube(vertex_data, texture_data, 0, 0, 0, 0.5);
-<<<<<<< HEAD
-    int count = make_world(world_data);
-=======
 
     int width = 64;
     int height = 16;
     Block world_data[width * width * height];
     int count = make_world(world_data, width, height);
     printf("%d\n", count);
->>>>>>> dc441f37
 
     GLuint vertex_array;
     glGenVertexArrays(1, &vertex_array);
@@ -221,17 +187,6 @@
         update_fps(&fps);
         update_matrix(matrix);
 
-<<<<<<< HEAD
-        glfwGetMousePos(&mx, &my);
-        float m = 0.0025;
-        float t = RADIANS(90);
-        rx += (mx - px) * m;
-        ry -= (my - py) * m;
-        ry = ry < -t ? -t : ry;
-        ry = ry > t ? t : ry;
-        px = mx;
-        py = my;
-=======
         if (exclusive) {
             glfwGetMousePos(&mx, &my);
             float m = 0.0025;
@@ -252,7 +207,6 @@
             glfwDisable(GLFW_MOUSE_CURSOR);
             glfwGetMousePos(&px, &py);
         }
->>>>>>> dc441f37
 
         int sz = 0;
         int sx = 0;
@@ -285,16 +239,6 @@
         glVertexAttribPointer(position_loc, 3, GL_FLOAT, GL_FALSE, 0, 0);
         glBindBuffer(GL_ARRAY_BUFFER, texture_buffer);
         glVertexAttribPointer(uv_loc, 2, GL_FLOAT, GL_FALSE, 0, 0);
-<<<<<<< HEAD
-        // glDrawArraysInstanced(GL_TRIANGLES, 0, 36, count);
-
-        for (int dx = -1; dx <= 1; dx++) {
-            for (int dz = -1; dz <= 1; dz++) {
-                glUniform3f(center_loc, x + 64 * dx, y, z + 64 * dz);
-                glDrawArraysInstanced(GL_TRIANGLES, 0, 36, count);
-            }
-        }
-=======
         glDrawArraysInstanced(GL_TRIANGLES, 0, 36, count);
 
         // for (int dx = -1; dx <= 1; dx++) {
@@ -303,7 +247,6 @@
         //         glDrawArraysInstanced(GL_TRIANGLES, 0, 36, count);
         //     }
         // }
->>>>>>> dc441f37
 
         glfwSwapBuffers();
     }
