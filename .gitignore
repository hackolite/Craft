--- conflicted
+++ resolved
@@ -3,9 +3,5 @@
 CMakeFiles
 cmake_install.cmake
 craft
-<<<<<<< HEAD
-sqlite
-=======
->>>>>>> 117d8dfe
 *.o
 *.db
